import { fetchVersion, requireLogin, resolveWorkspace } from "./context.ts";
import {
  colors,
  Command,
  Confirm,
  ensureDir,
  minimatch,
  JSZip,
  path,
  log,
  yamlStringify,
  yamlParseContent,
  SEP,
} from "./deps.ts";
import * as wmill from "./gen/services.gen.ts";

import {
  getTypeStrFromPath,
  GlobalOptions,
  parseFromPath,
  pushObj,
  showConflict,
  showDiff,
} from "./types.ts";
import { downloadZip } from "./pull.ts";

import {
  exts,
  findContentFile,
  findGlobalDeps,
  findResourceFile,
  handleScriptMetadata,
  removeExtensionToPath,
} from "./script.ts";

import { handleFile } from "./script.ts";
import { deepEqual, isFileResource } from "./utils.ts";
import { SyncOptions, mergeConfigWithConfigFile } from "./conf.ts";
import { removePathPrefix } from "./types.ts";
import { SyncCodebase, listSyncCodebases } from "./codebase.ts";
import {
  generateFlowLockInternal,
  generateScriptMetadataInternal,
} from "./metadata.ts";
import { FlowModule, OpenFlow, RawScript } from "./gen/types.gen.ts";
import { pushResource } from "./resource.ts";

type DynFSElement = {
  isDirectory: boolean;
  path: string;
  // getContentBytes(): Promise<Uint8Array>;
  getContentText(): Promise<string>;
  getChildren(): AsyncIterable<DynFSElement>;
};

export function findCodebase(
  path: string,
  codebases: SyncCodebase[]
): SyncCodebase | undefined {
  if (!path.endsWith(".ts")) {
    return;
  }
  for (const c of codebases) {
    let included = false;
    let excluded = false;
    if (c.includes == undefined || c.includes == null) {
      included = true;
    }
    if (typeof c.includes == "string") {
      c.includes = [c.includes];
    }
    for (const r of c.includes ?? []) {
      if (included) {
        break;
      }
      if (minimatch(path, r)) {
        included = true;
      }
    }
    if (typeof c.excludes == "string") {
      c.excludes = [c.excludes];
    }
    for (const r of c.excludes ?? []) {
      if (minimatch(path, r)) {
        excluded = true;
      }
    }
    if (included && !excluded) {
      return c;
    }
  }
}

async function addCodebaseDigestIfRelevant(
  path: string,
  content: string,
  codebases: SyncCodebase[]
): Promise<string> {
  const isScript = path.endsWith(".script.yaml");
  if (!isScript) {
    return content;
  }
  let isTs = true;
  const replacedPath = path.replace(".script.yaml", ".ts");
  try {
    await Deno.stat(replacedPath);
  } catch {
    isTs = false;
  }
  if (!isTs) {
    return content;
  }
  if (isTs) {
    const c = findCodebase(replacedPath, codebases);
    if (c) {
      const parsed: any = yamlParseContent(path, content);
      if (parsed && typeof parsed == "object") {
        parsed["codebase"] = c.digest;
        parsed["lock"] = "";
        return yamlStringify(parsed, yamlOptions);
      } else {
        throw Error(
          `Expected local yaml ${path} to be an object, found: ${content} instead`
        );
      }
    }
  }
  return content;
}

export async function FSFSElement(
  p: string,
  codebases: SyncCodebase[]
): Promise<DynFSElement> {
  function _internal_element(
    localP: string,
    isDir: boolean,
    codebases: SyncCodebase[]
  ): DynFSElement {
    return {
      isDirectory: isDir,
      path: localP.substring(p.length + 1),
      async *getChildren(): AsyncIterable<DynFSElement> {
        if (!isDir) return [];
        try {
          for await (const e of Deno.readDir(localP)) {
            yield _internal_element(
              path.join(localP, e.name),
              e.isDirectory,
              codebases
            );
          }
        } catch (e) {
          log.warn(`Error reading dir: ${localP}, ${e}`);
        }
      },
      // async getContentBytes(): Promise<Uint8Array> {
      //   return await Deno.readFile(localP);
      // },
      async getContentText(): Promise<string> {
        const content = await Deno.readTextFile(localP);
        const itemPath = localP.substring(p.length + 1);
        const r = await addCodebaseDigestIfRelevant(
          itemPath,
          content,
          codebases
        );
        return r;
      },
    };
  }
  return _internal_element(p, (await Deno.stat(p)).isDirectory, codebases);
}

function prioritizeName(name: string): string {
  if (name == "id") return "aa";
  if (name == "type") return "ab";
  if (name == "summary") return "ad";
  if (name == "name") return "ae";
  if (name == "display_name") return "af";
  if (name == "description") return "ag";
  if (name == "value") return "ah";
  if (name == "content") return "ai";
  if (name == "modules") return "aj";
  if (name == "failure_module") return "ak";
  if (name == "input_transforms") return "al";
  if (name == "lock") return "az";

  return name;
}

export const yamlOptions = {
  sortKeys: (a: any, b: any) => {
    return prioritizeName(a).localeCompare(prioritizeName(b));
  },
  noCompatMode: true,
  noRefs: true,
  skipInvalid: true,
};

export interface InlineScript {
  path: string;
  content: string;
}

export function extractInlineScriptsForFlows(
  modules: FlowModule[],
  pathAssigner: PathAssigner
): InlineScript[] {
  return modules.flatMap((m) => {
    if (m.value.type == "rawscript") {
      const [basePath, ext] = pathAssigner.assignPath(
        m.summary,
        m.value.language
      );
      const path = basePath + ext;
      const content = m.value.content;
      const r = [{ path: path, content: content }];
      m.value.content = "!inline " + path.replaceAll(SEP, "/");
      const lock = m.value.lock;
      if (lock && lock != "") {
        const lockPath = basePath + "lock";
        m.value.lock = "!inline " + lockPath.replaceAll(SEP, "/");
        r.push({ path: lockPath, content: lock });
      }
      return r;
    } else if (m.value.type == "forloopflow") {
      return extractInlineScriptsForFlows(m.value.modules, pathAssigner);
    } else if (m.value.type == "branchall") {
      return m.value.branches.flatMap((b) =>
        extractInlineScriptsForFlows(b.modules, pathAssigner)
      );
    } else if (m.value.type == "whileloopflow") {
      return extractInlineScriptsForFlows(m.value.modules, pathAssigner);
    } else if (m.value.type == "branchone") {
      return [
        ...m.value.branches.flatMap((b) =>
          extractInlineScriptsForFlows(b.modules, pathAssigner)
        ),
        ...extractInlineScriptsForFlows(m.value.default, pathAssigner),
      ];
    } else {
      return [];
    }
  });
}

interface PathAssigner {
  assignPath(summary: string | undefined, language: string): [string, string];
}
const INLINE_SCRIPT = "inline_script";

export function extractInlineScriptsForApps(
  rec: any,
  pathAssigner: PathAssigner
): InlineScript[] {
  if (!rec) {
    return [];
  }
  if (typeof rec == "object") {
    return Object.entries(rec).flatMap(([k, v]) => {
      if (k == "inlineScript" && typeof v == "object") {
        const o: Record<string, any> = v as any;
        const name = rec["name"];
        const [basePath, ext] = pathAssigner.assignPath(name, o["language"]);
        const r = [];
        if (o["content"]) {
          const content = o["content"];
          o["content"] = "!inline " + basePath.replaceAll(SEP, "/") + ext;
          r.push({
            path: basePath + ext,
            content: content,
          });
        }
        if (o["lock"] && o["lock"] != "") {
          const lock = o["lock"];
          o["lock"] = "!inline " + basePath.replaceAll(SEP, "/") + "lock";
          r.push({
            path: basePath + "lock",
            content: lock,
          });
        }
        return r;
      } else {
        return extractInlineScriptsForApps(v, pathAssigner);
      }
    });
  }
  return [];
}

export function newPathAssigner(defaultTs: "bun" | "deno"): PathAssigner {
  let counter = 0;
  const seen_names = new Set<string>();
  function assignPath(
    summary: string | undefined,
    language: RawScript["language"] | "frontend" | "bunnative"
  ): [string, string] {
    let name;

    name = summary?.toLowerCase()?.replaceAll(" ", "_") ?? "";

    let original_name = name;

    if (name == "") {
      original_name = INLINE_SCRIPT;
      name = `${INLINE_SCRIPT}_0`;
    }

    while (seen_names.has(name)) {
      counter++;
      name = `${original_name}_${counter}`;
    }
    seen_names.add(name);

    let ext;
    if (language == "python3") ext = "py";
    else if (language == defaultTs || language == "bunnative") ext = "ts";
    else if (language == "bun") ext = "bun.ts";
    else if (language == "deno") ext = "deno.ts";
    else if (language == "go") ext = "go";
    else if (language == "bash") ext = "sh";
    else if (language == "powershell") ext = "ps1";
    else if (language == "postgresql") ext = "pg.sql";
    else if (language == "mysql") ext = "my.sql";
    else if (language == "bigquery") ext = "bq.sql";
    else if (language == "oracledb") ext = "odb.sql";
    else if (language == "snowflake") ext = "sf.sql";
    else if (language == "mssql") ext = "ms.sql";
    else if (language == "graphql") ext = "gql";
    else if (language == "nativets") ext = "native.ts";
    else if (language == "frontend") ext = "frontend.js";
    else if (language == "php") ext = "php";
    else if (language == "rust") ext = "rs";
    else if (language == "csharp") ext = "cs";
    else if (language == "ansible") ext = "playbook.yml";
    else ext = "no_ext";

    return [`${name}.inline_script.`, ext];
  }

  return { assignPath };
}
function ZipFSElement(
  zip: JSZip,
  useYaml: boolean,
  defaultTs: "bun" | "deno",
  resourceTypeToFormatExtension: Record<string, string>
): DynFSElement {
  async function _internal_file(
    p: string,
    f: JSZip.JSZipObject
  ): Promise<DynFSElement[]> {
    const kind: "flow" | "app" | "script" | "resource" | "other" = p.endsWith(
      "flow.json"
    )
      ? "flow"
      : p.endsWith("app.json")
      ? "app"
      : p.endsWith("script.json")
      ? "script"
      : p.endsWith("resource.json")
      ? "resource"
      : "other";

    const isJson = p.endsWith(".json");

    function transformPath() {
      if (kind == "flow") {
        return p.replace("flow.json", "flow");
      } else if (kind == "app") {
        return p.replace("app.json", "app");
      } else {
        return useYaml && isJson ? p.replaceAll(".json", ".yaml") : p;
      }
    }

    const finalPath = transformPath();
    const r = [
      {
        isDirectory: kind == "flow" || kind == "app",
        path: finalPath,
        async *getChildren(): AsyncIterable<DynFSElement> {
          if (kind == "flow") {
            const flow: OpenFlow = JSON.parse(await f.async("text"));
            const inlineScripts = extractInlineScriptsForFlows(
              flow.value.modules,
              newPathAssigner(defaultTs)
            );
            for (const s of inlineScripts) {
              yield {
                isDirectory: false,
                path: path.join(finalPath, s.path),
                async *getChildren() {},
                // deno-lint-ignore require-await
                async getContentText() {
                  return s.content;
                },
              };
            }

            yield {
              isDirectory: false,
              path: path.join(finalPath, "flow.yaml"),
              async *getChildren() {},
              // deno-lint-ignore require-await
              async getContentText() {
                return yamlStringify(flow, yamlOptions);
              },
            };
          } else if (kind == "app") {
            const app = JSON.parse(await f.async("text"));
            const inlineScripts = extractInlineScriptsForApps(
              app?.["value"],
              newPathAssigner(defaultTs)
            );
            for (const s of inlineScripts) {
              yield {
                isDirectory: false,
                path: path.join(finalPath, s.path),
                async *getChildren() {},
                // deno-lint-ignore require-await
                async getContentText() {
                  return s.content;
                },
              };
            }

            yield {
              isDirectory: false,
              path: path.join(finalPath, "app.yaml"),
              async *getChildren() {},
              // deno-lint-ignore require-await
              async getContentText() {
                return yamlStringify(app, yamlOptions);
              },
            };
          }
        },

        async getContentText(): Promise<string> {
          const content = await f.async("text");

          if (kind == "script") {
            const parsed = JSON.parse(content);
            if (
              parsed["lock"] &&
              parsed["lock"] != "" &&
              parsed["codebase"] == undefined
            ) {
              parsed["lock"] =
                "!inline " +
                removeSuffix(p.replaceAll(SEP, "/"), ".json") +
                ".lock";
            } else if (parsed["lock"] == "") {
              parsed["lock"] = "";
            } else {
              parsed["lock"] = undefined;
            }
            return useYaml
              ? yamlStringify(parsed, yamlOptions)
              : JSON.stringify(parsed, null, 2);
          }

          if (kind == "resource") {
            const content = await f.async("text");
            const parsed = JSON.parse(content);
            const formatExtension =
              resourceTypeToFormatExtension[parsed["resource_type"]];

            if (formatExtension) {
              parsed["value"]["content"] =
                "!inline " +
                removeSuffix(p.replaceAll(SEP, "/"), ".resource.json") +
                ".resource.file." +
                formatExtension;
            }
            return useYaml
              ? yamlStringify(parsed, yamlOptions)
              : JSON.stringify(parsed, null, 2);
          }

          return useYaml && isJson
            ? yamlStringify(JSON.parse(content), yamlOptions)
            : content;
        },
      },
    ];
    if (kind == "script") {
      const content = await f.async("text");
      const parsed = JSON.parse(content);
      const lock = parsed["lock"];
      if (lock && lock != "") {
        r.push({
          isDirectory: false,
          path: removeSuffix(finalPath, ".json") + ".lock",
          async *getChildren() {},
          // deno-lint-ignore require-await
          async getContentText() {
            return lock;
          },
        });
      }
    }
    if (kind == "resource") {
      const content = await f.async("text");
      const parsed = JSON.parse(content);
      const formatExtension =
        resourceTypeToFormatExtension[parsed["resource_type"]];

      if (formatExtension) {
        const fileContent: string = parsed["value"]["content"];
        if (typeof fileContent === "string") {
          r.push({
            isDirectory: false,
            path:
              removeSuffix(finalPath, ".resource.json") +
              ".resource.file." +
              formatExtension,
            async *getChildren() {},
            // deno-lint-ignore require-await
            async getContentText() {
              return fileContent;
            },
          });
        }
      }
    }
    return r;
  }
  function _internal_folder(p: string, zip: JSZip): DynFSElement {
    return {
      isDirectory: true,
      path: p,
      async *getChildren(): AsyncIterable<DynFSElement> {
        for (const filename in zip.files) {
          const file = zip.files[filename];
          const totalPath = path.join(p, filename);
          if (file.dir) {
            const e = zip.folder(file.name)!;
            yield _internal_folder(totalPath, e);
          } else {
            const fs = await _internal_file(totalPath, file);
            for (const f of fs) {
              yield f;
            }
          }
        }
      },
      // // deno-lint-ignore require-await
      // async getContentBytes(): Promise<Uint8Array> {
      //   throw new Error("Cannot get content of folder");
      // },
      // deno-lint-ignore require-await
      async getContentText(): Promise<string> {
        throw new Error("Cannot get content of folder");
      },
    };
  }
  return _internal_folder("." + SEP, zip);
}

export async function* readDirRecursiveWithIgnore(
  ignore: (path: string, isDirectory: boolean) => boolean,
  root: DynFSElement
): AsyncGenerator<{
  path: string;
  ignored: boolean;
  isDirectory: boolean;
  // getContentBytes(): Promise<Uint8Array>;
  getContentText(): Promise<string>;
}> {
  const stack: {
    path: string;
    isDirectory: boolean;
    ignored: boolean;
    c(): AsyncIterable<DynFSElement>;
    // getContentBytes(): Promise<Uint8Array>;
    getContentText(): Promise<string>;
  }[] = [
    {
      path: root.path,
      ignored: ignore(root.path, root.isDirectory),
      isDirectory: root.isDirectory,
      c: root.getChildren,
      // getContentBytes(): Promise<Uint8Array> {
      //   throw undefined;
      // },
      getContentText(): Promise<string> {
        throw undefined;
      },
    },
  ];

  while (stack.length > 0) {
    const e = stack.pop()!;
    yield e;
    for await (const e2 of e.c()) {
      stack.push({
        path: e2.path,
        ignored: e.ignored || ignore(e2.path, e2.isDirectory),
        isDirectory: e2.isDirectory,
        // getContentBytes: e2.getContentBytes,
        getContentText: e2.getContentText,
        c: e2.getChildren,
      });
    }
  }
}

type Added = { name: "added"; path: string; content: string };
type Deleted = { name: "deleted"; path: string };
type Edit = {
  name: "edited";
  path: string;
  before: string;
  after: string;
  codebase?: string;
};

type Change = Added | Deleted | Edit;

export async function elementsToMap(
  els: DynFSElement,
  ignore: (path: string, isDirectory: boolean) => boolean,
  json: boolean,
  skips: Skips
): Promise<{ [key: string]: string }> {
  const map: { [key: string]: string } = {};
  for await (const entry of readDirRecursiveWithIgnore(ignore, els)) {
    if (entry.isDirectory || entry.ignored) continue;
    const path = entry.path;
    if (json && path.endsWith(".yaml") && !isFileResource(path)) continue;
    if (!json && path.endsWith(".json") && !isFileResource(path)) continue;
    const ext = json ? ".json" : ".yaml";
    if (!skips.includeSchedules && path.endsWith(".schedule" + ext)) continue;
    if (
      !skips.includeTriggers &&
      (path.endsWith(".http_trigger" + ext) ||
        path.endsWith(".websocket_trigger" + ext) ||
        path.endsWith(".kafka_trigger" + ext) ||
        path.endsWith(".nats_trigger" + ext) ||
        path.endsWith(".postgres_trigger" + ext) ||
<<<<<<< HEAD
        path.endsWith(".mqtt_trigger" + ext))
=======
        path.endsWith(".sqs_trigger" + ext))
>>>>>>> 4ad654fc
    )
      continue;
    if (!skips.includeUsers && path.endsWith(".user" + ext)) continue;
    if (!skips.includeGroups && path.endsWith(".group" + ext)) continue;
    if (!skips.includeSettings && path === "settings" + ext) continue;
    if (!skips.includeKey && path === "encryption_key") continue;
    if (skips.skipResources && path.endsWith(".resource" + ext)) continue;
    if (skips.skipVariables && path.endsWith(".variable" + ext)) continue;

    if (skips.skipResources && path.endsWith(".resource" + ext)) continue;
    if (skips.skipResources && isFileResource(path)) continue;

    if (
      ![
        "json",
        "yaml",
        "go",
        "sh",
        "ts",
        "py",
        "sql",
        "gql",
        "ps1",
        "php",
        "js",
        "lock",
        "rs",
        "cs",
        "yml",
      ].includes(path.split(".").pop() ?? "") &&
      !isFileResource(path)
    )
      continue;
    const content = await entry.getContentText();

    if (skips.skipSecrets && path.endsWith(".variable" + ext)) {
      try {
        let o;
        if (json) {
          o = JSON.parse(content);
        } else {
          o = yamlParseContent(path, content);
        }
        if (o["is_secret"]) {
          continue;
        }
      } catch (e) {
        log.warn(`Error reading variable ${path} to check for secrets`);
      }
    }
    map[entry.path] = content;
  }
  return map;
}

export interface Skips {
  skipVariables?: boolean | undefined;
  skipResources?: boolean | undefined;
  skipSecrets?: boolean | undefined;
  skipScriptsMetadata?: boolean | undefined;
  includeSchedules?: boolean | undefined;
  includeTriggers?: boolean | undefined;
  includeUsers?: boolean | undefined;
  includeGroups?: boolean | undefined;
  includeSettings?: boolean | undefined;
  includeKey?: boolean | undefined;
}

async function compareDynFSElement(
  els1: DynFSElement,
  els2: DynFSElement | undefined,
  ignore: (path: string, isDirectory: boolean) => boolean,
  json: boolean,
  skips: Skips,
  ignoreMetadataDeletion: boolean,
  codebases: SyncCodebase[]
): Promise<Change[]> {
  const [m1, m2] = els2
    ? await Promise.all([
        elementsToMap(els1, ignore, json, skips),
        elementsToMap(els2, ignore, json, skips),
      ])
    : [await elementsToMap(els1, ignore, json, skips), {}];

  const changes: Change[] = [];

  function parseYaml(k: string, v: string) {
    if (k.endsWith(".script.yaml")) {
      const o: any = yamlParseContent(k, v);
      if (typeof o == "object") {
        if (Array.isArray(o?.["lock"])) {
          o["lock"] = o["lock"].join("\n");
        }
        if (o["is_template"] != undefined) {
          delete o["is_template"];
        }
      }
      return o;
    } else if (k.endsWith(".app.yaml")) {
      const o: any = yamlParseContent(k, v);
      const o2 = o["policy"];

      if (typeof o2 == "object") {
        if (o2["on_behalf_of"] != undefined) {
          delete o2["on_behalf_of"];
        }
        if (o2["on_behalf_of_email"] != undefined) {
          delete o2["on_behalf_of_email"];
        }
      }
      return o;
    } else {
      return yamlParseContent(k, v);
    }
  }
  const codebaseChanges: Record<string, string> = {};
  for (let [k, v] of Object.entries(m1)) {
    const isScriptMetadata =
      k.endsWith(".script.yaml") || k.endsWith(".script.json");
    const skipMetadata = skips.skipScriptsMetadata && isScriptMetadata;

    if (m2[k] === undefined) {
      if (skipMetadata) {
        continue;
      }
      changes.push({ name: "added", path: k, content: v });
    } else {
      if (m2[k] == v) {
        continue;
      } else if (k.endsWith(".json")) {
        if (deepEqual(JSON.parse(v), JSON.parse(m2[k]))) {
          continue;
        }
      } else if (k.endsWith(".yaml")) {
        const before = parseYaml(k, m2[k]);
        const after = parseYaml(k, v);
        if (deepEqual(before, after)) {
          continue;
        }
        if (before.codebase != undefined) {
          delete before.codebase;
          m2[k] = yamlStringify(before, yamlOptions);
        }
        if (after.codebase != undefined) {
          if (before.codebase != after.codebase) {
            codebaseChanges[k] = after.codebase;
          }
          delete after.codebase;
          v = yamlStringify(after, yamlOptions);
        }
        if (skipMetadata) {
          continue;
        }
      }
      changes.push({
        name: "edited",
        path: k,
        after: v,
        before: m2[k],
        codebase: codebaseChanges[k],
      });
    }
  }

  const remoteCodebase: Record<string, string> = {};
  for (const [k] of Object.entries(m2)) {
    if (m1[k] === undefined) {
      if (
        !ignoreMetadataDeletion ||
        (!k?.endsWith(".script.yaml") && !k?.endsWith(".script.json"))
      ) {
        changes.push({ name: "deleted", path: k });
      } else if (k?.endsWith(".script.yaml")) {
        let o = parseYaml(k, m2[k]);
        if (o.codebase != undefined) {
          remoteCodebase[k] = o.codebase;
        }
      }
    }
  }

  for (const [k, v] of Object.entries(remoteCodebase)) {
    const tsFile = k.replace(".script.yaml", ".ts");
    if (
      changes.find(
        (c) => c.path == tsFile && (c.name == "edited" || c.name == "deleted")
      )
    ) {
      continue;
    }
    let c = findCodebase(tsFile, codebases);
    if (c?.digest != v) {
      changes.push({
        name: "edited",
        path: tsFile,
        codebase: v,
        before: m1[tsFile],
        after: m2[tsFile],
      });
    }
  }

  for (const change of changes) {
    const codebase = codebaseChanges[change.path];
    if (!codebase) continue;

    const tsFile = change.path.replace(".script.yaml", ".ts");
    if (change.name == "edited" && change.path == tsFile) {
      change.codebase = codebase;
    }
  }

  changes.sort((a, b) =>
    getOrderFromPath(a.path) == getOrderFromPath(b.path)
      ? a.path.localeCompare(b.path)
      : getOrderFromPath(a.path) - getOrderFromPath(b.path)
  );

  return changes;
}

function getOrderFromPath(p: string) {
  const typ = getTypeStrFromPath(p);
  if (typ == "settings") {
    return 0;
  } else if (typ == "folder") {
    return 1;
  } else if (typ == "resource-type") {
    return 2;
  } else if (typ == "resource") {
    return 3;
  } else if (typ == "script") {
    return 4;
  } else if (typ == "flow") {
    return 5;
  } else if (typ == "app") {
    return 6;
  } else if (typ == "schedule") {
    return 7;
  } else if (
    typ == "http_trigger" ||
    typ == "websocket_trigger" ||
    typ == "kafka_trigger" ||
    typ == "nats_trigger" ||
    typ == "postgres_trigger" ||
<<<<<<< HEAD
    typ == "mqtt_trigger"
=======
    typ == "sqs_trigger"
>>>>>>> 4ad654fc
  ) {
    return 8;
  } else if (typ == "variable") {
    return 9;
  } else if (typ == "user") {
    return 10;
  } else if (typ == "group") {
    return 11;
  } else if (typ == "encryption_key") {
    return 12;
  } else {
    return 13;
  }
}

const isNotWmillFile = (p: string, isDirectory: boolean) => {
  if (p.endsWith(SEP)) {
    return false;
  }
  if (isDirectory) {
    return (
      !p.startsWith("u" + SEP) &&
      !p.startsWith("f" + SEP) &&
      !p.startsWith("g" + SEP) &&
      !p.startsWith("users" + SEP) &&
      !p.startsWith("groups" + SEP)
    );
  }

  try {
    const typ = getTypeStrFromPath(p);
    if (
      typ == "resource-type" ||
      typ == "settings" ||
      typ == "encryption_key"
    ) {
      return p.includes(SEP);
    } else {
      return (
        !p.startsWith("u" + SEP) &&
        !p.startsWith("f" + SEP) &&
        !p.startsWith("g" + SEP) &&
        !p.startsWith("users" + SEP) &&
        !p.startsWith("groups" + SEP)
      );
    }
  } catch {
    return true;
  }
};

export const isWhitelisted = (p: string) => {
  return (
    p == "." + SEP ||
    p == "" ||
    p == "u" ||
    p == "f" ||
    p == "g" ||
    p == "users" ||
    p == "groups"
  );
};

export async function ignoreF(wmillconf: {
  includes?: string[];
  excludes?: string[];
  extraIncludes?: string[];
}): Promise<(p: string, isDirectory: boolean) => boolean> {
  let whitelist: { approve(file: string): boolean } | undefined = undefined;

  if (
    (Array.isArray(wmillconf?.includes) && wmillconf?.includes?.length > 0) ||
    (Array.isArray(wmillconf?.excludes) && wmillconf?.excludes?.length > 0)
  ) {
    whitelist = {
      approve(file: string): boolean {
        return (
          (!wmillconf.includes ||
            wmillconf.includes?.some((i) => minimatch(file, i))) &&
          (!wmillconf?.excludes ||
            wmillconf.excludes!.every((i) => !minimatch(file, i))) &&
          (!wmillconf.extraIncludes ||
            wmillconf.extraIncludes.some((i) => minimatch(file, i)))
        );
      },
    };
  }

  try {
    await Deno.stat(".wmillignore");
    throw Error(".wmillignore is not supported anymore, switch to wmill.yaml");
  } catch {
    //expected
  }

  // new Gitignore.default({ initialRules: ignoreContent.split("\n")}).ignoreContent).compile();

  return (p: string, isDirectory: boolean) => {
    return (
      !isWhitelisted(p) &&
      (isNotWmillFile(p, isDirectory) ||
        (!isDirectory && whitelist != undefined && !whitelist.approve(p)))
    );
  };
}

interface ChangeTracker {
  scripts: string[];
  flows: string[];
  apps: string[];
}

// deno-lint-ignore no-inner-declarations
async function addToChangedIfNotExists(p: string, tracker: ChangeTracker) {
  const isScript = exts.some((e) => p.endsWith(e));
  if (isScript) {
    if (p.includes(".flow" + SEP)) {
      const folder = p.substring(0, p.indexOf(".flow" + SEP)) + ".flow" + SEP;
      if (!tracker.flows.includes(folder)) {
        tracker.flows.push(folder);
      }
    } else if (p.includes(".app" + SEP)) {
      const folder = p.substring(0, p.indexOf(".app" + SEP)) + ".app" + SEP;
      if (!tracker.apps.includes(folder)) {
        tracker.apps.push(folder);
      }
    } else {
      if (!tracker.scripts.includes(p)) {
        tracker.scripts.push(p);
      }
    }
  } else if (p.endsWith(".script.yaml") || p.endsWith(".script.json")) {
    try {
      const contentPath = await findContentFile(p);
      if (!contentPath) return;
      if (tracker.scripts.includes(contentPath)) return;
      tracker.scripts.push(contentPath);
    } catch {
      // ignore
    }
  }
}

async function buildTracker(changes: Change[]) {
  const tracker: ChangeTracker = {
    scripts: [],
    flows: [],
    apps: [],
  };
  for (const change of changes) {
    if (change.name == "added" || change.name == "edited") {
      await addToChangedIfNotExists(change.path, tracker);
    }
  }
  return tracker;
}

export async function pull(opts: GlobalOptions & SyncOptions) {
  opts = await mergeConfigWithConfigFile(opts);

  if (opts.stateful) {
    await ensureDir(path.join(Deno.cwd(), ".wmill"));
  }

  const workspace = await resolveWorkspace(opts);
  await requireLogin(opts);

  const codebases = await listSyncCodebases(opts);

  log.info(
    colors.gray(
      "Computing the files to update locally to match remote (taking wmill.yaml into account)"
    )
  );

  let resourceTypeToFormatExtension: Record<string, string> = {};
  try {
    resourceTypeToFormatExtension = (await wmill.fileResourceTypeToFileExtMap({
      workspace: workspace.workspaceId,
    })) as Record<string, string>;
  } catch {
    // ignore
  }
  const remote = ZipFSElement(
    (await downloadZip(
      workspace,
      opts.plainSecrets,
      opts.skipVariables,
      opts.skipResources,
      opts.skipSecrets,
      opts.includeSchedules,
      opts.includeTriggers,
      opts.includeUsers,
      opts.includeGroups,
      opts.includeSettings,
      opts.includeKey,
      opts.defaultTs
    ))!,
    !opts.json,
    opts.defaultTs ?? "bun",
    resourceTypeToFormatExtension
  );
  const local = !opts.stateful
    ? await FSFSElement(Deno.cwd(), codebases)
    : await FSFSElement(path.join(Deno.cwd(), ".wmill"), []);
  const changes = await compareDynFSElement(
    remote,
    local,
    await ignoreF(opts),
    opts.json ?? false,
    opts,
    false,
    codebases
  );

  log.info(
    `remote (${workspace.name}) -> local: ${changes.length} changes to apply`
  );
  if (changes.length > 0) {
    prettyChanges(changes);
    if (
      !opts.yes &&
      !(await Confirm.prompt({
        message: `Do you want to apply these ${changes.length} changes to your local files?`,
        default: true,
      }))
    ) {
      return;
    }

    const conflicts = [];

    log.info(colors.gray(`Applying changes to files ...`));
    for await (const change of changes) {
      const target = path.join(Deno.cwd(), change.path);
      const stateTarget = path.join(Deno.cwd(), ".wmill", change.path);
      if (change.name === "edited") {
        if (opts.stateful) {
          try {
            const currentLocal = await Deno.readTextFile(target);
            if (
              currentLocal !== change.before &&
              currentLocal !== change.after
            ) {
              log.info(
                colors.red(
                  `Conflict detected on ${change.path}\nBoth local and remote have been modified.`
                )
              );
              if (opts.failConflicts) {
                conflicts.push({
                  local: currentLocal,
                  change,
                  path: change.path,
                });
                continue;
              } else if (opts.yes) {
                log.info(
                  colors.red(
                    `Override local version with remote since --yes was passed and no --fail-conflicts.`
                  )
                );
              } else {
                showConflict(change.path, currentLocal, change.after);
                if (
                  await Confirm.prompt(
                    "Preserve local (push to change remote and avoid seeing this again)?"
                  )
                ) {
                  continue;
                }
              }
            }
          } catch {
            // ignore
          }
        }
        if (exts.some((e) => change.path.endsWith(e))) {
          log.info(`Editing script content of ${change.path}`);
        } else if (
          change.path.endsWith(".yaml") ||
          change.path.endsWith(".json")
        ) {
          log.info(`Editing ${getTypeStrFromPath(change.path)} ${change.path}`);
        }
        await Deno.writeTextFile(target, change.after);

        if (opts.stateful) {
          await ensureDir(path.dirname(stateTarget));
          await Deno.copyFile(target, stateTarget);
        }
      } else if (change.name === "added") {
        await ensureDir(path.dirname(target));
        if (opts.stateful) {
          await ensureDir(path.dirname(stateTarget));
          log.info(`Adding ${getTypeStrFromPath(change.path)} ${change.path}`);
        }
        await Deno.writeTextFile(target, change.content);
        log.info(`Writing ${getTypeStrFromPath(change.path)} ${change.path}`);
        if (opts.stateful) {
          await Deno.copyFile(target, stateTarget);
        }
      } else if (change.name === "deleted") {
        try {
          log.info(
            `Deleting ${getTypeStrFromPath(change.path)} ${change.path}`
          );
          await Deno.remove(target);
          if (opts.stateful) {
            await Deno.remove(stateTarget);
          }
        } catch {
          if (opts.stateful) {
            await Deno.remove(stateTarget);
          }
        }
      }
    }
    if (opts.failConflicts) {
      if (conflicts.length > 0) {
        console.error(colors.red(`Conflicts were found`));
        log.info("Conflicts:");
        for (const conflict of conflicts) {
          showConflict(conflict.path, conflict.local, conflict.change.after);
        }
        log.info(
          colors.red(`Please resolve these conflicts manually by either:
  - reverting the content back to its remote (\`wmill pull\` and refuse to preserve local when prompted)
  - pushing the changes with \`wmill push --skip-pull\` to override wmill with all your local changes
`)
        );
        Deno.exit(1);
      }
    }
    log.info("All local changes pulled, now updating wmill-lock.yaml");

    const globalDeps = await findGlobalDeps();

    const tracker: ChangeTracker = await buildTracker(changes);

    for (const change of tracker.scripts) {
      await generateScriptMetadataInternal(
        change,
        workspace,
        opts,
        false,
        true,
        globalDeps,
        codebases,
        true
      );
    }
    for (const change of tracker.flows) {
      log.info(`Updating lock for flow ${change}`);
      await generateFlowLockInternal(change, false, workspace, true);
    }
    if (tracker.apps.length > 0) {
      log.info(
        `Apps ${tracker.apps.join(
          ", "
        )} scripts were changed but ignoring for now`
      );
    }
    log.info(
      colors.bold.green.underline(
        `\nDone! All ${changes.length} changes applied locally and wmill-lock.yaml updated.`
      )
    );
  }
}

function prettyChanges(changes: Change[]) {
  for (const change of changes) {
    if (change.name === "added") {
      log.info(
        colors.green(`+ ${getTypeStrFromPath(change.path)} ` + change.path)
      );
    } else if (change.name === "deleted") {
      log.info(
        colors.red(`- ${getTypeStrFromPath(change.path)} ` + change.path)
      );
    } else if (change.name === "edited") {
      log.info(
        colors.yellow(
          `~ ${getTypeStrFromPath(change.path)} ` +
            change.path +
            (change.codebase ? ` (codebase changed)` : "")
        )
      );
      if (change.before != change.after) {
        showDiff(change.before, change.after);
      }
    }
  }
}

// function prettyDiff(diffs: Difference[]) {
//   for (const diff of diffs) {
//     let pathString = "";
//     for (const pathSegment of diff.path) {
//       if (typeof pathSegment === "string") {
//         pathString += ".";
//         pathString += pathSegment;
//       } else {
//         pathString += "[";
//         pathString += pathSegment;
//         pathString += "]";
//       }
//     }
//     if (diff.type === "REMOVE" || diff.type === "CHANGE") {
//      log.info(colors.red("- " + pathString + " = " + diff.oldValue));
//     }
//     if (diff.type === "CREATE" || diff.type === "CHANGE") {
//      log.info(colors.green("+ " + pathString + " = " + diff.value));
//     }
//   }
// }

function removeSuffix(str: string, suffix: string) {
  return str.slice(0, str.length - suffix.length);
}

export async function push(opts: GlobalOptions & SyncOptions) {
  opts = await mergeConfigWithConfigFile(opts);
  const codebases = await listSyncCodebases(opts);
  if (opts.raw) {
    log.info("--raw is now the default, you can remove it as a flag");
  }
  if (opts.stateful) {
    if (!opts.skipPull) {
      log.info(
        colors.gray("You need to be up-to-date before pushing, pulling first.")
      );
      await pull(opts);
      log.info(colors.green("Pull done, now pushing."));
      log.info("\n");
    }
  }

  const workspace = await resolveWorkspace(opts);
  await requireLogin(opts);

  log.info(
    colors.gray(
      "Computing the files to update on the remote to match local (taking wmill.yaml includes/excludes into account)"
    )
  );
  let resourceTypeToFormatExtension: Record<string, string> = {};
  try {
    resourceTypeToFormatExtension = (await wmill.fileResourceTypeToFileExtMap({
      workspace: workspace.workspaceId,
    })) as Record<string, string>;
  } catch {
    // ignore
  }
  const remote = ZipFSElement(
    (await downloadZip(
      workspace,
      opts.plainSecrets,
      opts.skipVariables,
      opts.skipResources,
      opts.skipSecrets,
      opts.includeSchedules,
      opts.includeTriggers,
      opts.includeUsers,
      opts.includeGroups,
      opts.includeSettings,
      opts.includeKey,
      opts.defaultTs
    ))!,
    !opts.json,
    opts.defaultTs ?? "bun",
    resourceTypeToFormatExtension
  );

  const local = await FSFSElement(path.join(Deno.cwd(), ""), codebases);
  const changes = await compareDynFSElement(
    local,
    remote,
    await ignoreF(opts),
    opts.json ?? false,
    opts,
    true,
    codebases
  );

  const globalDeps = await findGlobalDeps();

  const tracker: ChangeTracker = await buildTracker(changes);

  const staleScripts: string[] = [];
  const staleFlows: string[] = [];
  for (const change of tracker.scripts) {
    const stale = await generateScriptMetadataInternal(
      change,
      workspace,
      opts,
      true,
      true,
      globalDeps,
      codebases,
      false
    );
    if (stale) {
      staleScripts.push(stale);
    }
  }

  if (staleScripts.length > 0) {
    log.info("");
    log.warn(
      "Stale scripts metadata found, you may want to update them using 'wmill script generate-metadata' before pushing:"
    );
    for (const stale of staleScripts) {
      log.warn(stale);
    }

    log.info("");
  }

  for (const change of tracker.flows) {
    const stale = await generateFlowLockInternal(
      change,
      true,
      workspace,
      false,
      true
    );
    if (stale) {
      staleFlows.push(stale);
    }
  }

  if (staleFlows.length > 0) {
    log.warn(
      "Stale flows locks found, you may want to update them using 'wmill flow generate-locks' before pushing:"
    );
    for (const stale of staleFlows) {
      log.warn(stale);
    }
    log.info("");
  }

  const version = await fetchVersion(workspace.remote);

  log.info(colors.gray("Remote version: " + version));

  log.info(
    `remote (${workspace.name}) <- local: ${changes.length} changes to apply`
  );

  if (changes.length > 0) {
    prettyChanges(changes);
    if (
      !opts.yes &&
      !(await Confirm.prompt({
        message: `Do you want to apply these ${changes.length} changes to the remote?`,
        default: true,
      }))
    ) {
      return;
    }

    const start = performance.now();
    log.info(colors.gray(`Applying changes to files ...`));

    let stateful = opts.stateful;
    if (stateful) {
      try {
        await Deno.stat(path.join(Deno.cwd(), ".wmill"));
      } catch {
        stateful = false;
      }
    }

    // Group changes by base path (before first dot)
    const groupedChanges = new Map<string, typeof changes>();
    for (const change of changes) {
      const basePath = change.path.split(".")[0];
      if (!groupedChanges.has(basePath)) {
        groupedChanges.set(basePath, []);
      }
      groupedChanges.get(basePath)!.push(change);
    }

    let parallelizationFactor = opts.parallel ?? 1;
    if (parallelizationFactor <= 0) {
      parallelizationFactor = 1;
    }
    const groupedChangesArray = Array.from(groupedChanges.entries());
    log.info(
      `found changes for ${
        groupedChangesArray.length
      } items with a total of ${groupedChangesArray.reduce(
        (acc, [_, changes]) => acc + changes.length,
        0
      )} files to process`
    );
    if (parallelizationFactor > 1) {
      log.info(`Parallelizing ${parallelizationFactor} changes at a time`);
    }

    // Create a pool of workers that processes items as they become available
    const pool = new Set();
    const queue = [...groupedChangesArray];

    while (queue.length > 0 || pool.size > 0) {
      // Fill the pool until we reach parallelizationFactor
      while (pool.size < parallelizationFactor && queue.length > 0) {
        const [_basePath, changes] = queue.shift()!;
        const promise = (async () => {
          const alreadySynced: string[] = [];

          for await (const change of changes) {
            let stateTarget = undefined;
            if (stateful) {
              try {
                stateTarget = path.join(Deno.cwd(), ".wmill", change.path);
                await Deno.stat(stateTarget);
              } catch {
                stateTarget = undefined;
              }
            }

            if (change.name === "edited") {
              if (
                await handleScriptMetadata(
                  change.path,
                  workspace,
                  alreadySynced,
                  opts.message,
                  globalDeps,
                  codebases,
                  opts
                )
              ) {
                if (stateTarget) {
                  await Deno.writeTextFile(stateTarget, change.after);
                }
                continue;
              } else if (
                await handleFile(
                  change.path,
                  workspace,
                  alreadySynced,
                  opts.message,
                  opts,
                  globalDeps,
                  codebases
                )
              ) {
                if (stateTarget) {
                  await Deno.writeTextFile(stateTarget, change.after);
                }
                continue;
              }
              if (stateTarget) {
                await ensureDir(path.dirname(stateTarget));
                log.info(
                  `Editing ${getTypeStrFromPath(change.path)} ${change.path}`
                );
              }

              if (isFileResource(change.path)) {
                const resourceFilePath = await findResourceFile(change.path);
                if (!alreadySynced.includes(resourceFilePath)) {
                  alreadySynced.push(resourceFilePath);

                  const newObj = parseFromPath(
                    resourceFilePath,
                    await Deno.readTextFile(resourceFilePath)
                  );

                  await pushResource(
                    workspace.workspaceId,
                    resourceFilePath,
                    undefined,
                    newObj
                  );
                  if (stateTarget) {
                    await Deno.writeTextFile(stateTarget, change.after);
                  }
                  continue;
                }
              }
              const oldObj = parseFromPath(change.path, change.before);
              const newObj = parseFromPath(change.path, change.after);

              await pushObj(
                workspace.workspaceId,
                change.path,
                oldObj,
                newObj,
                opts.plainSecrets ?? false,
                alreadySynced,
                opts.message
              );

              if (stateTarget) {
                await Deno.writeTextFile(stateTarget, change.after);
              }
            } else if (change.name === "added") {
              if (
                change.path.endsWith(".script.json") ||
                change.path.endsWith(".script.yaml") ||
                change.path.endsWith(".lock") ||
                isFileResource(change.path)
              ) {
                continue;
              } else if (
                await handleFile(
                  change.path,
                  workspace,
                  alreadySynced,
                  opts.message,
                  opts,
                  globalDeps,
                  codebases
                )
              ) {
                continue;
              }
              if (stateTarget) {
                await ensureDir(path.dirname(stateTarget));
                log.info(
                  `Adding ${getTypeStrFromPath(change.path)} ${change.path}`
                );
              }
              const obj = parseFromPath(change.path, change.content);
              await pushObj(
                workspace.workspaceId,
                change.path,
                undefined,
                obj,
                opts.plainSecrets ?? false,
                [],
                opts.message
              );

              if (stateTarget) {
                await Deno.writeTextFile(stateTarget, change.content);
              }
            } else if (change.name === "deleted") {
              if (change.path.endsWith(".lock")) {
                continue;
              }
              const typ = getTypeStrFromPath(change.path);

              if (typ == "script") {
                log.info(`Archiving ${typ} ${change.path}`);
              } else {
                log.info(`Deleting ${typ} ${change.path}`);
              }
              const workspaceId = workspace.workspaceId;
              const target = change.path.replaceAll(SEP, "/");
              switch (typ) {
                case "script": {
                  const script = await wmill.getScriptByPath({
                    workspace: workspaceId,
                    path: removeExtensionToPath(target),
                  });
                  await wmill.archiveScriptByHash({
                    workspace: workspaceId,
                    hash: script.hash,
                  });
                  break;
                }
                case "folder":
                  await wmill.deleteFolder({
                    workspace: workspaceId,
                    name: change.path.split(SEP)[1],
                  });
                  break;
                case "resource":
                  await wmill.deleteResource({
                    workspace: workspaceId,
                    path: removeSuffix(target, ".resource.json"),
                  });
                  break;
                case "resource-type":
                  await wmill.deleteResourceType({
                    workspace: workspaceId,
                    path: removeSuffix(target, ".resource-type.json"),
                  });
                  break;
                case "flow":
                  await wmill.deleteFlowByPath({
                    workspace: workspaceId,
                    path: removeSuffix(target, ".flow/flow.json"),
                  });
                  break;
                case "app":
                  await wmill.deleteApp({
                    workspace: workspaceId,
                    path: removeSuffix(target, ".app/app.json"),
                  });
                  break;
                case "schedule":
                  await wmill.deleteSchedule({
                    workspace: workspaceId,
                    path: removeSuffix(target, ".schedule.json"),
                  });
                  break;
                case "http_trigger":
                  await wmill.deleteHttpTrigger({
                    workspace: workspaceId,
                    path: removeSuffix(target, ".http_trigger.json"),
                  });
                  break;
                case "websocket_trigger":
                  await wmill.deleteWebsocketTrigger({
                    workspace: workspaceId,
                    path: removeSuffix(target, ".websocket_trigger.json"),
                  });
                  break;
                case "kafka_trigger":
                  await wmill.deleteKafkaTrigger({
                    workspace: workspaceId,
                    path: removeSuffix(target, ".kafka_trigger.json"),
                  });
                  break;
                case "nats_trigger":
                  await wmill.deleteNatsTrigger({
                    workspace: workspaceId,
                    path: removeSuffix(target, ".nats_trigger.json"),
                  });
                  break;
                case "postgres_trigger":
                  await wmill.deletePostgresTrigger({
                    workspace: workspaceId,
                    path: removeSuffix(target, ".postgres_trigger.json"),
                  });
                  break;
<<<<<<< HEAD
                case "mqtt_trigger":
                    await wmill.deleteMqttTrigger({
                      workspace: workspaceId,
                      path: removeSuffix(target, ".mqtt_trigger.json"),
                    });
                    break;
=======
                case "sqs_trigger":
                  await wmill.deleteSqsTrigger({
                    workspace: workspaceId,
                    path: removeSuffix(target, ".sqs_trigger.json"),
                  });
                  break;
>>>>>>> 4ad654fc
                case "variable":
                  await wmill.deleteVariable({
                    workspace: workspaceId,
                    path: removeSuffix(target, ".variable.json"),
                  });
                  break;
                case "user": {
                  const users = await wmill.listUsers({
                    workspace: workspaceId,
                  });

                  const email = removeSuffix(
                    removePathPrefix(change.path, "users"),
                    ".user.json"
                  );
                  const user = users.find((u) => u.email === email);
                  if (!user) {
                    throw new Error(`User ${email} not found`);
                  }
                  await wmill.deleteUser({
                    workspace: workspaceId,
                    username: user.username,
                  });
                  break;
                }
                case "group":
                  await wmill.deleteGroup({
                    workspace: workspaceId,
                    name: removeSuffix(
                      removePathPrefix(change.path, "groups"),
                      ".group.json"
                    ),
                  });
                  break;
                default:
                  break;
              }
              if (stateTarget) {
                try {
                  await Deno.remove(stateTarget);
                } catch {
                  // state target may not exist already
                }
              }
            }
          }
        })();

        pool.add(promise);
        // Remove from pool when complete
        promise.then(() => pool.delete(promise));
      }

      // Wait for at least one task to complete before continuing
      if (pool.size > 0) {
        await Promise.race(pool);
      }
    }
    log.info(
      colors.bold.green.underline(
        `\nDone! All ${changes.length} changes pushed to the remote workspace ${
          workspace.workspaceId
        } named ${workspace.name} (${(performance.now() - start).toFixed(0)}ms)`
      )
    );
  }
}

const command = new Command()
  .description(
    "sync local with a remote workspaces or the opposite (push or pull)"
  )

  .action(() =>
    log.info("2 actions available, pull and push. Use -h to display help.")
  )
  .command("pull")
  .description("Pull any remote changes and apply them locally.")
  .option("--yes", "Pull without needing confirmation")
  .option("--plain-secrets", "Pull secrets as plain text")
  .option("--json", "Use JSON instead of YAML")
  .option("--skip-variables", "Skip syncing variables (including secrets)")
  .option("--skip-secrets", "Skip syncing only secrets variables")
  .option("--skip-resources", "Skip syncing  resources")
  // .option("--skip-scripts-metadata", "Skip syncing scripts metadata, focus solely on logic")
  .option("--include-schedules", "Include syncing  schedules")
  .option("--include-triggers", "Include syncing triggers")
  .option("--include-users", "Include syncing users")
  .option("--include-groups", "Include syncing groups")
  .option("--include-settings", "Include syncing workspace settings")
  .option("--include-key", "Include workspace encryption key")
  .option(
    "-i --includes <patterns:file[]>",
    "Comma separated patterns to specify which file to take into account (among files that are compatible with windmill). Patterns can include * (any string until '/') and ** (any string). Overrides wmill.yaml includes"
  )
  .option(
    "-e --excludes <patterns:file[]>",
    "Comma separated patterns to specify which file to NOT take into account. Overrides wmill.yaml excludes"
  )
  .option(
    "--extra-includes <patterns:file[]>",
    "Comma separated patterns to specify which file to take into account (among files that are compatible with windmill). Patterns can include * (any string until '/') and ** (any string). Useful to still take wmill.yaml into account and act as a second pattern to satisfy"
  )
  // deno-lint-ignore no-explicit-any
  .action(pull as any)
  .command("push")
  .description("Push any local changes and apply them remotely.")
  .option("--yes", "Push without needing confirmation")
  .option("--plain-secrets", "Push secrets as plain text")
  .option("--json", "Use JSON instead of YAML")
  .option("--skip-variables", "Skip syncing variables (including secrets)")
  .option("--skip-secrets", "Skip syncing only secrets variables")
  .option("--skip-resources", "Skip syncing  resources")
  // .option("--skip-scripts-metadata", "Skip syncing scripts metadata, focus solely on logic")
  .option("--include-schedules", "Include syncing schedules")
  .option("--include-triggers", "Include syncing triggers")
  .option("--include-users", "Include syncing users")
  .option("--include-groups", "Include syncing groups")
  .option("--include-settings", "Include syncing workspace settings")
  .option("--include-key", "Include workspace encryption key")
  .option(
    "-i --includes <patterns:file[]>",
    "Comma separated patterns to specify which file to take into account (among files that are compatible with windmill). Patterns can include * (any string until '/') and ** (any string)"
  )
  .option(
    "-e --excludes <patterns:file[]>",
    "Comma separated patterns to specify which file to NOT take into account."
  )
  .option(
    "--extra-includes <patterns:file[]>",
    "Comma separated patterns to specify which file to take into account (among files that are compatible with windmill). Patterns can include * (any string until '/') and ** (any string). Useful to still take wmill.yaml into account and act as a second pattern to satisfy"
  )
  .option(
    "--message <message:string>",
    "Include a message that will be added to all scripts/flows/apps updated during this push"
  )
  .option("--parallel <number>", "Number of changes to process in parallel")
  // deno-lint-ignore no-explicit-any
  .action(push as any);

export default command;<|MERGE_RESOLUTION|>--- conflicted
+++ resolved
@@ -641,11 +641,8 @@
         path.endsWith(".kafka_trigger" + ext) ||
         path.endsWith(".nats_trigger" + ext) ||
         path.endsWith(".postgres_trigger" + ext) ||
-<<<<<<< HEAD
-        path.endsWith(".mqtt_trigger" + ext))
-=======
+        path.endsWith(".mqtt_trigger" + ext) ||
         path.endsWith(".sqs_trigger" + ext))
->>>>>>> 4ad654fc
     )
       continue;
     if (!skips.includeUsers && path.endsWith(".user" + ext)) continue;
@@ -891,11 +888,8 @@
     typ == "kafka_trigger" ||
     typ == "nats_trigger" ||
     typ == "postgres_trigger" ||
-<<<<<<< HEAD
-    typ == "mqtt_trigger"
-=======
+    typ == "mqtt_trigger" ||
     typ == "sqs_trigger"
->>>>>>> 4ad654fc
   ) {
     return 8;
   } else if (typ == "variable") {
@@ -1729,21 +1723,18 @@
                     path: removeSuffix(target, ".postgres_trigger.json"),
                   });
                   break;
-<<<<<<< HEAD
                 case "mqtt_trigger":
                     await wmill.deleteMqttTrigger({
                       workspace: workspaceId,
                       path: removeSuffix(target, ".mqtt_trigger.json"),
                     });
                     break;
-=======
                 case "sqs_trigger":
                   await wmill.deleteSqsTrigger({
                     workspace: workspaceId,
                     path: removeSuffix(target, ".sqs_trigger.json"),
                   });
                   break;
->>>>>>> 4ad654fc
                 case "variable":
                   await wmill.deleteVariable({
                     workspace: workspaceId,
