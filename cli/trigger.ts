--- conflicted
+++ resolved
@@ -25,11 +25,8 @@
   kafka: KafkaTrigger;
   nats: NatsTrigger;
   postgres: PostgresTrigger;
-<<<<<<< HEAD
   mqtt: MqttTrigger;
-=======
   sqs: SqsTrigger;
->>>>>>> 4ad654fc
 };
 
 type TriggerFile<K extends TriggerType> = Omit<
@@ -61,11 +58,8 @@
     kafka: wmill.getKafkaTrigger,
     nats: wmill.getNatsTrigger,
     postgres: wmill.getPostgresTrigger,
-<<<<<<< HEAD
     mqtt: wmill.getMqttTrigger,
-=======
     sqs: wmill.getSqsTrigger,
->>>>>>> 4ad654fc
   };
   const triggerFunction = triggerFunctions[triggerType];
 
@@ -91,11 +85,8 @@
     kafka: wmill.updateKafkaTrigger,
     nats: wmill.updateNatsTrigger,
     postgres: wmill.updatePostgresTrigger,
-<<<<<<< HEAD
     mqtt: wmill.updateMqttTrigger,
-=======
     sqs: wmill.updateSqsTrigger,
->>>>>>> 4ad654fc
   };
   const triggerFunction = triggerFunctions[triggerType];
   await triggerFunction({ workspace, path, requestBody: trigger });
@@ -119,11 +110,8 @@
     kafka: wmill.createKafkaTrigger,
     nats: wmill.createNatsTrigger,
     postgres: wmill.createPostgresTrigger,
-<<<<<<< HEAD
     mqtt: wmill.createMqttTrigger,
-=======
     sqs: wmill.createSqsTrigger,
->>>>>>> 4ad654fc
   };
   const triggerFunction = triggerFunctions[triggerType];
   await triggerFunction({ workspace, path, requestBody: trigger });
@@ -197,11 +185,10 @@
   const postgresTriggers = await wmill.listPostgresTriggers({
     workspace: workspace.workspaceId,
   });
-<<<<<<< HEAD
   const mqttTriggers = await wmill.listMqttTriggers({
-=======
+    workspace: workspace.workspaceId,
+  });
   const sqsTriggers = await wmill.listSqsTriggers({
->>>>>>> 4ad654fc
     workspace: workspace.workspaceId,
   });
 
@@ -211,11 +198,8 @@
     ...kafkaTriggers.map((x) => ({ path: x.path, kind: "kafka" })),
     ...natsTriggers.map((x) => ({ path: x.path, kind: "nats" })),
     ...postgresTriggers.map((x) => ({ path: x.path, kind: "postgres" })),
-<<<<<<< HEAD
     ...mqttTriggers.map((x) => ({ path: x.path, kind: "mqtt" })),
-=======
     ...sqsTriggers.map((x) => ({ path: x.path, kind: "sqs" })),
->>>>>>> 4ad654fc
   ];
 
   new Table()
@@ -229,11 +213,7 @@
 function checkIfValidTrigger(kind: string | undefined): kind is TriggerType {
   if (
     kind &&
-<<<<<<< HEAD
-    ["http", "websocket", "kafka", "nats", "postgres", "mqtt"].includes(kind)
-=======
-    ["http", "websocket", "kafka", "nats", "postgres", "sqs"].includes(kind)
->>>>>>> 4ad654fc
+    ["http", "websocket", "kafka", "nats", "postgres", "mqtt", "sqs"].includes(kind)
   ) {
     return true;
   } else {
