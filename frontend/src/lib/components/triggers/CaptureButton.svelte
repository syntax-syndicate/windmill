<script lang="ts">
	import { Button } from '$lib/components/common'
	import { Webhook, Route, Unplug, Mail, Plus, Database } from 'lucide-svelte'
	import KafkaIcon from '$lib/components/icons/KafkaIcon.svelte'
	import { enterpriseLicense } from '$lib/stores'
	import { type CaptureTriggerKind } from '$lib/gen'
	import { createEventDispatcher } from 'svelte'
	import { captureTriggerKindToTriggerKind } from '../triggers'
	import CaptureIcon from './CaptureIcon.svelte'
	import NatsIcon from '../icons/NatsIcon.svelte'
<<<<<<< HEAD
	import { MqttIcon, AwsIcon } from '../icons'
=======
	import AwsIcon from '../icons/AwsIcon.svelte'
	import DropdownV2 from '$lib/components/DropdownV2.svelte'
>>>>>>> f406da99

	export let small = false

	const dispatch = createEventDispatcher()

	function handleClick(kind: CaptureTriggerKind) {
		dispatch('openTriggers', {
			kind: captureTriggerKindToTriggerKind(kind),
			config: {}
		})
	}

	$: items = [
		{
			icon: Webhook,
			displayName: 'Webhook',
			action: () => handleClick('webhook')
		},
		{
			icon: Route,
			displayName: 'HTTP',
			action: () => handleClick('http')
		},
		{
			icon: Unplug,
			displayName: 'Websocket',
			action: () => handleClick('websocket')
		},
		{
			icon: AwsIcon,
			displayName: 'SQS',
			action: () => handleClick('sqs')
		},
		{
			icon: Database,
			displayName: 'Postgres',
			action: () => handleClick('postgres')
		},
		{
			icon: Mail,
			displayName: 'Email',
			action: () => handleClick('email')
		},
		{
			icon: KafkaIcon,
			displayName: 'Kafka',
			action: () => handleClick('kafka'),
			disabled: !$enterpriseLicense
		},
		{
			icon: NatsIcon,
			displayName: 'Nats',
			action: () => handleClick('nats'),
			disabled: !$enterpriseLicense
		}
	]
</script>

<DropdownV2 {items} placement="bottom-start">
	<svelte:fragment slot="buttonReplacement">
		{#if small}
			<Button
				color="light"
				size="xs"
				variant="border"
				wrapperClasses="h-full"
				nonCaptureEvent
				title="Test trigger"
			>
				<div class="flex flex-row items-center gap-1">
					<CaptureIcon variant="redDot" />
					<Plus size={10} class="text-red" />
				</div>
			</Button>
		{:else}
			<Button
				color="dark"
				btnClasses="rounded-l-none"
				wrapperClasses="h-full"
				nonCaptureEvent
				title="Test trigger"
			>
				<CaptureIcon variant="redDot" />
			</Button>
		{/if}
	</svelte:fragment>
<<<<<<< HEAD
	<svelte:fragment slot="content">
		<div class="flex flex-col bg-surface">
			<button
				class="hover:bg-surface-hover p-2 transition-colors duration-150"
				on:click={() => handleClick('webhook')}
			>
				<div class="flex flex-row items-center gap-2">
					<Webhook size={16} />
					<p class="text-xs text-secondary">Webhook</p>
				</div>
			</button>
			<button
				class="hover:bg-surface-hover p-2 transition-colors duration-150"
				on:click={() => handleClick('http')}
			>
				<div class="flex flex-row items-center gap-2">
					<Route size={16} />
					<p class="text-xs text-secondary">HTTP</p>
				</div>
			</button>
			<button
				class="hover:bg-surface-hover p-2 transition-colors duration-150"
				on:click={() => handleClick('websocket')}
			>
				<div class="flex flex-row items-center gap-2">
					<Unplug size={16} />
					<p class="text-xs text-secondary">Websocket</p>
				</div>
			</button>
			<button
				class="hover:bg-surface-hover p-2 transition-colors duration-150"
				on:click={() => handleClick('sqs')}
			>
				<div class="flex flex-row items-center gap-2">
					<AwsIcon size={16} />
					<p class="text-xs text-secondary">SQS</p>
				</div>
			</button>
			<button 
				class="hover:bg-surface-hover p-2 transition-colors duration-150"
				on:click={() => handleClick('postgres')}
			>
				<div class="flex flex-row items-center gap-2">
					<Database size={16} />
					<p class="text-xs text-secondary">Postgres</p>
				</div>
			</button>
			<button
				class="hover:bg-surface-hover p-2 transition-colors duration-150"
				on:click={() => handleClick('email')}
			>
				<div class="flex flex-row items-center gap-2">
					<Mail size={16} />
					<p class="text-xs text-secondary">Email</p>
				</div>
			</button>
			<button
				disabled={!$enterpriseLicense}
				class="hover:bg-surface-hover p-2 transition-colors duration-150"
				on:click={() => handleClick('kafka')}
			>
				<div class="flex flex-row items-center gap-2">
					<KafkaIcon size={16} />
					<p class="text-xs text-secondary">Kafka</p>
				</div>
			</button>
			<button
				disabled={!$enterpriseLicense}
				class="hover:bg-surface-hover p-2 transition-colors duration-150"
				on:click={() => handleClick('nats')}
			>
				<div class="flex flex-row items-center gap-2">
					<NatsIcon size={16} />
					<p class="text-xs text-secondary">Nats</p>
				</div>
			</button>
			<button
				class="hover:bg-surface-hover p-2 transition-colors duration-150"
				on:click={() => handleClick('mqtt')}
			>
				<div class="flex flex-row items-center gap-2">
					<MqttIcon size={16} />
					<p class="text-xs text-secondary">MQTT</p>
				</div>
			</button>
		</div>
	</svelte:fragment>
</Popover>
=======
</DropdownV2>
>>>>>>> f406da99
<|MERGE_RESOLUTION|>--- conflicted
+++ resolved
@@ -8,12 +8,9 @@
 	import { captureTriggerKindToTriggerKind } from '../triggers'
 	import CaptureIcon from './CaptureIcon.svelte'
 	import NatsIcon from '../icons/NatsIcon.svelte'
-<<<<<<< HEAD
-	import { MqttIcon, AwsIcon } from '../icons'
-=======
 	import AwsIcon from '../icons/AwsIcon.svelte'
 	import DropdownV2 from '$lib/components/DropdownV2.svelte'
->>>>>>> f406da99
+	import MqttIcon from '../icons/MqttIcon.svelte'
 
 	export let small = false
 
@@ -45,7 +42,13 @@
 		{
 			icon: AwsIcon,
 			displayName: 'SQS',
-			action: () => handleClick('sqs')
+			action: () => handleClick('sqs'),
+			disabled: !$enterpriseLicense
+		},
+		{
+			icon: MqttIcon,
+			displayName: 'MQTT',
+			action: () => handleClick('mqtt')
 		},
 		{
 			icon: Database,
@@ -100,95 +103,4 @@
 			</Button>
 		{/if}
 	</svelte:fragment>
-<<<<<<< HEAD
-	<svelte:fragment slot="content">
-		<div class="flex flex-col bg-surface">
-			<button
-				class="hover:bg-surface-hover p-2 transition-colors duration-150"
-				on:click={() => handleClick('webhook')}
-			>
-				<div class="flex flex-row items-center gap-2">
-					<Webhook size={16} />
-					<p class="text-xs text-secondary">Webhook</p>
-				</div>
-			</button>
-			<button
-				class="hover:bg-surface-hover p-2 transition-colors duration-150"
-				on:click={() => handleClick('http')}
-			>
-				<div class="flex flex-row items-center gap-2">
-					<Route size={16} />
-					<p class="text-xs text-secondary">HTTP</p>
-				</div>
-			</button>
-			<button
-				class="hover:bg-surface-hover p-2 transition-colors duration-150"
-				on:click={() => handleClick('websocket')}
-			>
-				<div class="flex flex-row items-center gap-2">
-					<Unplug size={16} />
-					<p class="text-xs text-secondary">Websocket</p>
-				</div>
-			</button>
-			<button
-				class="hover:bg-surface-hover p-2 transition-colors duration-150"
-				on:click={() => handleClick('sqs')}
-			>
-				<div class="flex flex-row items-center gap-2">
-					<AwsIcon size={16} />
-					<p class="text-xs text-secondary">SQS</p>
-				</div>
-			</button>
-			<button 
-				class="hover:bg-surface-hover p-2 transition-colors duration-150"
-				on:click={() => handleClick('postgres')}
-			>
-				<div class="flex flex-row items-center gap-2">
-					<Database size={16} />
-					<p class="text-xs text-secondary">Postgres</p>
-				</div>
-			</button>
-			<button
-				class="hover:bg-surface-hover p-2 transition-colors duration-150"
-				on:click={() => handleClick('email')}
-			>
-				<div class="flex flex-row items-center gap-2">
-					<Mail size={16} />
-					<p class="text-xs text-secondary">Email</p>
-				</div>
-			</button>
-			<button
-				disabled={!$enterpriseLicense}
-				class="hover:bg-surface-hover p-2 transition-colors duration-150"
-				on:click={() => handleClick('kafka')}
-			>
-				<div class="flex flex-row items-center gap-2">
-					<KafkaIcon size={16} />
-					<p class="text-xs text-secondary">Kafka</p>
-				</div>
-			</button>
-			<button
-				disabled={!$enterpriseLicense}
-				class="hover:bg-surface-hover p-2 transition-colors duration-150"
-				on:click={() => handleClick('nats')}
-			>
-				<div class="flex flex-row items-center gap-2">
-					<NatsIcon size={16} />
-					<p class="text-xs text-secondary">Nats</p>
-				</div>
-			</button>
-			<button
-				class="hover:bg-surface-hover p-2 transition-colors duration-150"
-				on:click={() => handleClick('mqtt')}
-			>
-				<div class="flex flex-row items-center gap-2">
-					<MqttIcon size={16} />
-					<p class="text-xs text-secondary">MQTT</p>
-				</div>
-			</button>
-		</div>
-	</svelte:fragment>
-</Popover>
-=======
-</DropdownV2>
->>>>>>> f406da99
+</DropdownV2>