--- conflicted
+++ resolved
@@ -9,11 +9,7 @@
 	import { captureTriggerKindToTriggerKind } from '../triggers'
 	import CaptureIcon from './CaptureIcon.svelte'
 	import NatsIcon from '../icons/NatsIcon.svelte'
-<<<<<<< HEAD
-	import { MqttIcon } from '../icons'
-=======
-	import AwsIcon from '../icons/AwsIcon.svelte'
->>>>>>> 4ad654fc
+	import { MqttIcon, AwsIcon } from '../icons'
 
 	export let small = false
 
