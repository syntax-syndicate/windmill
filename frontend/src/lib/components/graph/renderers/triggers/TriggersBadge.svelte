<script lang="ts">
	import { Calendar, Mail, Webhook, Unplug, Database, PlugZap } from 'lucide-svelte'
	import TriggerButton from './TriggerButton.svelte'

	import Popover from '$lib/components/Popover.svelte'
	import TriggerCount from './TriggerCount.svelte'
	import { createEventDispatcher, onMount, type ComponentType } from 'svelte'
	import { Route } from 'lucide-svelte'
	import { getContext } from 'svelte'
	import { type TriggerContext } from '$lib/components/triggers'
	import { FlowService, ScriptService } from '$lib/gen'
	import { enterpriseLicense, workspaceStore } from '$lib/stores'
<<<<<<< HEAD
	import { MqttIcon, NatsIcon, KafkaIcon } from '$lib/components/icons'
=======
	import KafkaIcon from '$lib/components/icons/KafkaIcon.svelte'
	import NatsIcon from '$lib/components/icons/NatsIcon.svelte'
	import AwsIcon from '$lib/components/icons/AwsIcon.svelte'
>>>>>>> 4ad654fc

	const { selectedTrigger, triggersCount } = getContext<TriggerContext>('TriggerContext')

	export let path: string
	export let newItem: boolean
	export let isFlow: boolean
	export let selected: boolean
	export let showOnlyWithCount: boolean
	export let triggersToDisplay: (
		| 'webhooks'
		| 'schedules'
		| 'routes'
		| 'websockets'
		| 'kafka'
		| 'nats'
		| 'mqtt'
		| 'emails'
		| 'eventStreams'
		| 'postgres'
		| 'sqs'
	)[] = showOnlyWithCount
		? ['webhooks', 'schedules', 'routes', 'websockets', 'kafka', 'nats', 'emails']
		: ['webhooks', 'schedules', 'routes', 'websockets', 'eventStreams', 'emails']
	const dispatch = createEventDispatcher()

	onMount(() => {
		if (!newItem) {
			loadCount()
		}
	})

	async function loadCount() {
		if (isFlow) {
			$triggersCount = await FlowService.getTriggersCountOfFlow({
				workspace: $workspaceStore!,
				path
			})
		} else {
			$triggersCount = await ScriptService.getTriggersCountOfScript({
				workspace: $workspaceStore!,
				path
			})
		}
	}

	const triggerTypeConfig: {
		[key: string]: { icon: ComponentType; countKey?: string }
	} = {
		webhooks: { icon: Webhook, countKey: 'webhook_count' },
		schedules: { icon: Calendar, countKey: 'schedule_count' },
		routes: { icon: Route, countKey: 'http_routes_count' },
		websockets: { icon: Unplug, countKey: 'websocket_count' },
		postgres: { icon: Database, countKey: 'postgres_count' },
		kafka: { icon: KafkaIcon, countKey: 'kafka_count' },
		emails: { icon: Mail, countKey: 'email_count' },
		nats: { icon: NatsIcon, countKey: 'nats_count' },
<<<<<<< HEAD
		mqtt: { icon: MqttIcon, countKey: 'mqtt_count' },
=======
		sqs: { icon: AwsIcon, countKey: 'sqs_count' },
>>>>>>> 4ad654fc
		eventStreams: { icon: PlugZap }
	}

	function camelCaseToWords(s: string) {
		const result = s.replace(/([A-Z])/g, ' $1')
		return result.charAt(0).toUpperCase() + result.slice(1).toLowerCase()
	}
</script>

{#each triggersToDisplay as type}
	{@const { icon, countKey } = triggerTypeConfig[type]}
	{#if (!showOnlyWithCount || ((countKey && $triggersCount?.[countKey]) || 0) > 0) && !(type === 'sqs' && !$enterpriseLicense) && !(type === 'kafka' && !$enterpriseLicense) && !(type === 'nats' && !$enterpriseLicense)}
		<Popover>
			<svelte:fragment slot="text">{camelCaseToWords(type)}</svelte:fragment>
			<TriggerButton
				on:click={() => {
					$selectedTrigger = type === 'eventStreams' ? 'kafka' : type
					dispatch('select')
				}}
				selected={selected &&
					($selectedTrigger === type ||
						(type === 'eventStreams' &&
							($selectedTrigger === 'kafka' ||
								$selectedTrigger === 'nats' ||
								$selectedTrigger === 'sqs')))}
			>
				{#if countKey}
					<TriggerCount count={$triggersCount?.[countKey]} />
				{/if}
				<svelte:component this={icon} size={12} />
			</TriggerButton>
		</Popover>
	{/if}
{/each}<|MERGE_RESOLUTION|>--- conflicted
+++ resolved
@@ -10,13 +10,7 @@
 	import { type TriggerContext } from '$lib/components/triggers'
 	import { FlowService, ScriptService } from '$lib/gen'
 	import { enterpriseLicense, workspaceStore } from '$lib/stores'
-<<<<<<< HEAD
-	import { MqttIcon, NatsIcon, KafkaIcon } from '$lib/components/icons'
-=======
-	import KafkaIcon from '$lib/components/icons/KafkaIcon.svelte'
-	import NatsIcon from '$lib/components/icons/NatsIcon.svelte'
-	import AwsIcon from '$lib/components/icons/AwsIcon.svelte'
->>>>>>> 4ad654fc
+	import { MqttIcon, NatsIcon, KafkaIcon, AwsIcon } from '$lib/components/icons'
 
 	const { selectedTrigger, triggersCount } = getContext<TriggerContext>('TriggerContext')
 
@@ -73,11 +67,8 @@
 		kafka: { icon: KafkaIcon, countKey: 'kafka_count' },
 		emails: { icon: Mail, countKey: 'email_count' },
 		nats: { icon: NatsIcon, countKey: 'nats_count' },
-<<<<<<< HEAD
 		mqtt: { icon: MqttIcon, countKey: 'mqtt_count' },
-=======
 		sqs: { icon: AwsIcon, countKey: 'sqs_count' },
->>>>>>> 4ad654fc
 		eventStreams: { icon: PlugZap }
 	}
 
