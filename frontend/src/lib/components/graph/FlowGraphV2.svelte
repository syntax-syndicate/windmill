<script lang="ts">
	import { type FlowModule } from '../../gen'
	import { NODE, type GraphModuleState } from '.'
	import { createEventDispatcher, onMount, setContext } from 'svelte'

	import { writable, type Writable } from 'svelte/store'
	import '@xyflow/svelte/dist/style.css'
	import type { FlowInput } from '../flows/types'
	import {
		SvelteFlow,
		type Node,
		type Edge,
		ConnectionLineType,
		Controls,
		ControlButton,
		type Viewport
	} from '@xyflow/svelte'
	import graphBuilder from './graphBuilder'
	import ModuleNode from './renderers/nodes/ModuleNode.svelte'
	import InputNode from './renderers/nodes/InputNode.svelte'
	import BranchAllStart from './renderers/nodes/BranchAllStart.svelte'
	import BranchAllEndNode from './renderers/nodes/branchAllEndNode.svelte'
	import ForLoopEndNode from './renderers/nodes/ForLoopEndNode.svelte'
	import ForLoopStartNode from './renderers/nodes/ForLoopStartNode.svelte'
	import ResultNode from './renderers/nodes/ResultNode.svelte'
	import BaseEdge from './renderers/edges/BaseEdge.svelte'
	import EmptyEdge from './renderers/edges/EmptyEdge.svelte'
	import { sugiyama, dagStratify, decrossOpt, coordCenter } from 'd3-dag'
	import { Expand } from 'lucide-svelte'
	import Toggle from '../Toggle.svelte'
	import DataflowEdge from './renderers/edges/DataflowEdge.svelte'
	import { encodeState } from '$lib/utils'
	import BranchOneStart from './renderers/nodes/BranchOneStart.svelte'
	import NoBranchNode from './renderers/nodes/NoBranchNode.svelte'
<<<<<<< HEAD
	import HiddenBaseEdge from './renderers/edges/HiddenBaseEdge.svelte'
	import TriggersNode from './renderers/nodes/TriggersNode.svelte'
=======
	import { Alert, Drawer } from '../common'
	import Button from '../common/button/Button.svelte'
	import FlowYamlEditor from '../flows/header/FlowYamlEditor.svelte'
>>>>>>> 9909b898

	export let success: boolean | undefined = undefined
	export let modules: FlowModule[] | undefined = []
	export let failureModule: FlowModule | undefined = undefined
	export let preprocessorModule: FlowModule | undefined = undefined
	export let minHeight: number = 0
	export let maxHeight: number | undefined = undefined
	export let notSelectable = false
	export let flowModuleStates: Record<string, GraphModuleState> | undefined = undefined

	export let selectedId: Writable<string | undefined> = writable<string | undefined>(undefined)
	export let path: string | undefined = undefined
	export let isEditor: boolean = false
	export let newFlow: boolean = false

	export let insertable = false
	export let moving: string | undefined = undefined
	export let scroll = false

	// Download: display a top level button to open the graph in a new tab
	export let download = false
	export let fullSize = false
	export let disableAi = false
	export let flowInputsStore: Writable<FlowInput | undefined> = writable<FlowInput | undefined>(
		undefined
	)

	let useDataflow: Writable<boolean | undefined> = writable<boolean | undefined>(false)

	setContext<{
		selectedId: Writable<string | undefined>
		flowInputsStore: Writable<FlowInput | undefined>
		useDataflow: Writable<boolean | undefined>
	}>('FlowGraphContext', { selectedId, flowInputsStore, useDataflow })

	const dispatch = createEventDispatcher()

	let fullWidth = 0
	let width = 0

	function layoutNodes(nodes: Node[]): Node[] {
		let seenId: string[] = []
		for (const n of nodes) {
			if (seenId.includes(n.id)) {
				n.id = n.id + '_dup'
			}
			seenId.push(n.id)
		}

		const flattenParentIds = nodes.map((n) => ({
			...n,
			parentIds: n.data?.parentIds ?? []
		})) as any

		const stratify = dagStratify().id(({ id }: Node) => id)
		const dag = stratify(flattenParentIds)

		let boxSize: any
		try {
			const layout = sugiyama()
				.decross(decrossOpt())
				.coord(coordCenter())
				.nodeSize(() => [NODE.width + NODE.gap.horizontal, NODE.height + NODE.gap.vertical])
			boxSize = layout(dag)
		} catch {
			const layout = sugiyama()
				.coord(coordCenter())
				.nodeSize(() => [NODE.width + NODE.gap.horizontal, NODE.height + NODE.gap.vertical])
			boxSize = layout(dag)
		}

		const newNodes = dag.descendants().map((des) => ({
			...des.data,
			id: des.data.id,
			position: {
				x: des.x
					? // @ts-ignore
					  (des.data.data.offset ?? 0) +
					  // @ts-ignore
					  des.x +
					  (fullSize ? fullWidth : width) / 2 -
					  boxSize.width / 2 -
					  NODE.width / 2 -
					  (width - fullWidth) / 2
					: 0,
				y: des.y || 0
			}
		}))

		return newNodes
	}

	$: graph = graphBuilder(
		modules,
		{
			disableAi,
			insertable,
			flowModuleStates,
			selectedId: $selectedId,
			path,
			newFlow
		},
		failureModule,
		preprocessorModule,
		{
			deleteBranch: (detail, label) => {
				$selectedId = label

				dispatch('deleteBranch', detail)
			},
			insert: (detail) => {
				dispatch('insert', detail)
			},
			select: (modId) => {
				if (!notSelectable) {
					if ($selectedId != modId) {
						$selectedId = modId
					}
					dispatch('select', modId)
				}
			},
			changeId: (detail) => {
				dispatch('changeId', detail)
			},
			delete: (detail, label) => {
				$selectedId = label

				dispatch('delete', detail)
			},
			newBranch: (module) => {
				dispatch('newBranch', { module })
			},
			move: (module, modules) => {
				dispatch('move', { module, modules })
			},
			selectedIteration: (detail, moduleId) => {
				dispatch('selectedIteration', { ...detail, moduleId: moduleId })
			}
		},
		success,
		$useDataflow,
		$selectedId,
		moving,
		{
			openSchedules: () => {
				dispatch('openSchedules')
			},
			triggerDetail: (e) => {
				dispatch('triggerDetail', e)
			},
			isEditor: isEditor,
			path
		}
	)

	const nodes = writable<Node[]>([])
	const edges = writable<Edge[]>([])

	let height = 0

	function updateStores() {
		if (graph.error) {
			return
		}

		$nodes = layoutNodes(graph?.nodes)
		$edges = graph.edges

		height = Math.max(...$nodes.map((n) => n.position.y + NODE.height + 40), minHeight)
	}

	$: graph && updateStores()

	const nodeTypes = {
		input2: InputNode,
		module: ModuleNode,
		branchAllStart: BranchAllStart,
		branchAllEnd: BranchAllEndNode,
		forLoopEnd: ForLoopEndNode,
		forLoopStart: ForLoopStartNode,
		result: ResultNode,
		whileLoopStart: ForLoopStartNode,
		whileLoopEnd: ForLoopEndNode,
		branchOneStart: BranchOneStart,
		branchOneEnd: BranchAllEndNode,
		noBranch: NoBranchNode,
		trigger: TriggersNode
	} as any

	const edgeTypes = {
		edge: BaseEdge,
		empty: EmptyEdge,
		dataflowedge: DataflowEdge,
		hiddenedge: HiddenBaseEdge
	} as any

	const proOptions = { hideAttribution: true }

	$: showDataflow =
		$selectedId != undefined &&
		!$selectedId.startsWith('constants') &&
		!$selectedId.startsWith('settings') &&
		$selectedId !== 'failure' &&
		$selectedId !== 'preprocessor' &&
		$selectedId !== 'Result'

	const viewport = writable<Viewport>({
		x: 0,
		y: 35,
		zoom: 1
	})

	function centerViewport(width: number) {
		viewport.update((vp) => ({
			...vp,
			x: (width - fullWidth) / 2,
			y: vp.y
		}))
	}

	$: width && centerViewport(width)

	onMount(() => {
		centerViewport(width)
	})
	let yamlEditorDrawer: Drawer | undefined = undefined
</script>

<FlowYamlEditor bind:drawer={yamlEditorDrawer} />

<div style={`height: ${height}px; max-height: ${maxHeight}px;`} bind:clientWidth={width}>
	{#if graph?.error}
		<div class="center-center">
			<Alert title="Error parsing the flow" type="error" class="max-w-1/2">
				{graph.error}

				<Button
					color="red"
					size="xs"
					btnClasses="mt-2 w-min"
					on:click={() => yamlEditorDrawer?.openDrawer()}>Open YAML editor</Button
				>
			</Alert>
		</div>
	{:else}
		<SvelteFlow
			{nodes}
			{edges}
			{edgeTypes}
			{nodeTypes}
			{viewport}
			{height}
			minZoom={0.5}
			connectionLineType={ConnectionLineType.SmoothStep}
			defaultEdgeOptions={{ type: 'smoothstep' }}
			preventScrolling={scroll}
			zoomOnDoubleClick={false}
			elementsSelectable={false}
			{proOptions}
			nodesDraggable={false}
		>
			<div class="absolute inset-0 !bg-surface-secondary" />
			<Controls position="top-right" orientation="horizontal" showLock={false}>
				{#if download}
					<ControlButton
						on:click={() => {
							try {
								localStorage.setItem(
									'svelvet',
									encodeState({ modules, failureModule, preprocessorModule })
								)
							} catch (e) {
								console.error('error interacting with local storage', e)
							}
							window.open('/view_graph', '_blank')
						}}
						class="!bg-surface"
					>
						<Expand size="14" />
					</ControlButton>
				{/if}
			</Controls>

			<Controls
				position="top-left"
				orientation="horizontal"
				showLock={false}
				showZoom={false}
				showFitView={false}
				class="!shadow-none"
			>
				{#if showDataflow}
					<Toggle
						value={$useDataflow}
						on:change={() => {
							$useDataflow = !$useDataflow
						}}
						size="xs"
						options={{
							right: 'Dataflow'
						}}
					/>
				{/if}
			</Controls>
		</SvelteFlow>
	{/if}
</div>

<style lang="postcss">
	:global(.svelte-flow__handle) {
		opacity: 0;
	}

	:global(.svelte-flow__controls-button) {
		@apply bg-surface border-0;
	}
	:global(.svelte-flow__controls-button:hover) {
		@apply bg-surface-hover;
	}

	:global(.svelte-flow__edgelabel-renderer) {
		@apply z-50;
	}
</style><|MERGE_RESOLUTION|>--- conflicted
+++ resolved
@@ -32,14 +32,11 @@
 	import { encodeState } from '$lib/utils'
 	import BranchOneStart from './renderers/nodes/BranchOneStart.svelte'
 	import NoBranchNode from './renderers/nodes/NoBranchNode.svelte'
-<<<<<<< HEAD
 	import HiddenBaseEdge from './renderers/edges/HiddenBaseEdge.svelte'
 	import TriggersNode from './renderers/nodes/TriggersNode.svelte'
-=======
 	import { Alert, Drawer } from '../common'
 	import Button from '../common/button/Button.svelte'
 	import FlowYamlEditor from '../flows/header/FlowYamlEditor.svelte'
->>>>>>> 9909b898
 
 	export let success: boolean | undefined = undefined
 	export let modules: FlowModule[] | undefined = []
