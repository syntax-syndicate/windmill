import type { CaptureTriggerKind, TriggersCount } from '$lib/gen'
import type { Writable } from 'svelte/store'

export type ScheduleTrigger = {
	summary: string | undefined
	args: Record<string, any>
	cron: string
	timezone: string
	enabled: boolean
}

export type TriggerContext = {
	selectedTrigger: Writable<TriggerKind>
	primarySchedule: Writable<ScheduleTrigger | undefined | false>
	triggersCount: Writable<TriggersCount | undefined>
	simplifiedPoll: Writable<boolean | undefined>
	defaultValues: Writable<Record<string, any> | undefined>
	captureOn: Writable<boolean | undefined>
	showCaptureHint: Writable<boolean | undefined>
}

export function setScheduledPollSchedule(
	primarySchedule: Writable<ScheduleTrigger | undefined | false>,
	triggersCount: Writable<TriggersCount | undefined>
) {
	const cron = '0 */5 * * * *'
	primarySchedule.set({
		enabled: true,
		summary: 'Check for new events every 5 minutes',
		cron: cron,
		timezone: Intl.DateTimeFormat().resolvedOptions().timeZone,
		args: {}
	})
	triggersCount.update((triggersCount) => {
		return {
			...(triggersCount ?? {}),
			schedule_count: (triggersCount?.schedule_count ?? 0) + 1,
			primary_schedule: { schedule: cron }
		}
	})
}

export type TriggerKind =
	| 'webhooks'
	| 'emails'
	| 'schedules'
	| 'cli'
	| 'routes'
	| 'websockets'
	| 'scheduledPoll'
	| 'kafka'
	| 'nats'
	| 'postgres'
	| 'mqtt'
export function captureTriggerKindToTriggerKind(kind: CaptureTriggerKind): TriggerKind {
	switch (kind) {
		case 'webhook':
			return 'webhooks'
		case 'email':
			return 'emails'
		case 'http':
			return 'routes'
		case 'websocket':
			return 'websockets'
		case 'kafka':
			return 'kafka'
		case 'nats':
			return 'nats'
<<<<<<< HEAD
		case 'mqtt':
			return 'mqtt'
=======
		case 'postgres':
			return  'postgres'
>>>>>>> bf206515
		default:
			throw new Error(`Unknown CaptureTriggerKind: ${kind}`)
	}
}<|MERGE_RESOLUTION|>--- conflicted
+++ resolved
@@ -66,13 +66,10 @@
 			return 'kafka'
 		case 'nats':
 			return 'nats'
-<<<<<<< HEAD
 		case 'mqtt':
 			return 'mqtt'
-=======
 		case 'postgres':
 			return  'postgres'
->>>>>>> bf206515
 		default:
 			throw new Error(`Unknown CaptureTriggerKind: ${kind}`)
 	}
