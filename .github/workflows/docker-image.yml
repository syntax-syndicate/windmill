env:
  REGISTRY: ghcr.io
  IMAGE_NAME:
    ${{ github.event_name != 'pull_request' && github.event_name !=
    'workflow_dispatch' && github.repository || 'windmill-labs/windmill-test' }}
  DEV_SHA:
    ${{ github.event_name != 'pull_request' && github.event_name !=
    'workflow_dispatch' && 'dev' || github.event.inputs.tag || github.sha }}
name: Build windmill:main
on:
  push:
    branches: [main, rf/migrateFromDepot]
    tags: ["*"]
  pull_request:
    types: [opened, synchronize, reopened]
    paths:
      - "Dockerfile"
  workflow_dispatch:
    inputs:
      ee:
        description: "Build EE image (true, false)"
        required: false
        default: false
        type: boolean
      tag:
        description: "Tag the image"
        required: true
        default: "test"
      nsjail:
        description: "Build nsjail image (true, false)"
        required: false
        default: false
        type: boolean
concurrency:
  group: ${{ github.ref }}
  cancel-in-progress: true

permissions: write-all

# build:

jobs:
  build:
<<<<<<< HEAD
    uses: ./.github/workflows/multi-build-arch.yml
    with:
      registry: ghcr.io
      image_name:
        ${{ github.event_name != 'pull_request' && github.event_name !=
        'workflow_dispatch' && github.repository ||
        'windmill-labs/windmill-test' }}
      fetch_depth: 0
      push_image: true
      build_runner_cpus: 16
      metadata_flavor: |
        latest=false
      metadata_labels: |
        org.opencontainers.image.licenses=AGPLv3
      build_args: |
        features=embedding,parquet,openidconnect,jemalloc,deno_core,license,http_trigger,zip,oauth2,dind,php,mysql,mssql,bigquery,oracledb,websocket,python,smtp,csharp,static_frontend,rust
      checkout_ee: true
    secrets: inherit # that makes secrets available to the called workflow

    # runs-on: ubicloud
    # if:
    #   (github.event_name != 'workflow_dispatch') || (github.event.inputs &&
    #   !github.event.inputs.ee)
    # steps:
    #   - uses: actions/checkout@v4
    #     with:
    #       fetch-depth: 0

    #   - name: Read EE repo commit hash
    #     run: |
    #       echo "ee_repo_ref=$(cat ./backend/ee-repo-ref.txt)" >> "$GITHUB_ENV"

    #   - uses: actions/checkout@v4
    #     with:
    #       repository: windmill-labs/windmill-ee-private
    #       path: ./windmill-ee-private
    #       ref: ${{ env.ee_repo_ref }}
    #       token: ${{ secrets.WINDMILL_EE_PRIVATE_ACCESS }}
    #       fetch-depth: 0

    #   # - name: Set up Docker Buildx
    #   #   uses: docker/setup-buildx-action@v2
    #   - uses: depot/setup-action@v1

    #   - name: Login to registry
    #     uses: docker/login-action@v3
    #     with:
    #       registry: ${{ env.REGISTRY }}
    #       username: ${{ github.actor }}
    #       password: ${{ secrets.GITHUB_TOKEN }}

    #   - name: Substitute EE code (EE logic is behind feature flag)
    #     run: |
    #       ./backend/substitute_ee_code.sh --copy --dir ./windmill-ee-private

    #   - name: Docker meta
    #     id: meta-public
    #     uses: docker/metadata-action@v5
    #     with:
    #       images: |
    #         ${{ env.REGISTRY }}/${{ env.IMAGE_NAME }}
    #       flavor: |
    #         latest=false
    #       tags: |
    #         type=semver,pattern={{version}}
    #         type=semver,pattern={{major}}.{{minor}}

    #   - name: Build and push publicly
    #     uses: depot/build-push-action@v1
    #     with:
    #       context: .
    #       platforms: linux/amd64,linux/arm64
    #       push: true
    #       build-args: |
    #         features=embedding,parquet,openidconnect,jemalloc,deno_core,license,http_trigger,zip,oauth2,dind,php,mysql,mssql,bigquery,oracledb,websocket,python,smtp,csharp,static_frontend,rust
    #       tags: |
    #         ${{ env.REGISTRY }}/${{ env.IMAGE_NAME }}:${{ env.DEV_SHA }}
    #         ${{ steps.meta-public.outputs.tags }}
    #       labels: |
    #         ${{ steps.meta-public.outputs.labels }}
    #         org.opencontainers.image.licenses=AGPLv3
=======
    runs-on: ubicloud
    if:
      (github.event_name != 'workflow_dispatch') || (github.event.inputs &&
      !github.event.inputs.ee)
    steps:
      - uses: actions/checkout@v4
        with:
          ref: ${{ github.ref }}
          fetch-depth: 0

      - name: Read EE repo commit hash
        run: |
          echo "ee_repo_ref=$(cat ./backend/ee-repo-ref.txt)" >> "$GITHUB_ENV"

      - uses: actions/checkout@v4
        with:
          repository: windmill-labs/windmill-ee-private
          path: ./windmill-ee-private
          ref: ${{ env.ee_repo_ref }}
          token: ${{ secrets.WINDMILL_EE_PRIVATE_ACCESS }}
          fetch-depth: 0

      # - name: Set up Docker Buildx
      #   uses: docker/setup-buildx-action@v2
      - uses: depot/setup-action@v1

      - name: Login to registry
        uses: docker/login-action@v3
        with:
          registry: ${{ env.REGISTRY }}
          username: ${{ github.actor }}
          password: ${{ secrets.GITHUB_TOKEN }}

      - name: Substitute EE code (EE logic is behind feature flag)
        run: |
          ./backend/substitute_ee_code.sh --copy --dir ./windmill-ee-private

      - name: Docker meta
        id: meta-public
        uses: docker/metadata-action@v5
        with:
          images: |
            ${{ env.REGISTRY }}/${{ env.IMAGE_NAME }}
          flavor: |
            latest=false
          tags: |
            type=semver,pattern={{version}}
            type=semver,pattern={{major}}.{{minor}}

      - name: Build and push publicly
        uses: depot/build-push-action@v1
        with:
          context: .
          platforms: linux/amd64,linux/arm64
          push: true
          build-args: |
            features=embedding,parquet,openidconnect,jemalloc,deno_core,license,http_trigger,zip,oauth2,dind,php,mysql,mssql,bigquery,oracledb,postgres_trigger,websocket,python,smtp,csharp,static_frontend,rust
          tags: |
            ${{ env.REGISTRY }}/${{ env.IMAGE_NAME }}:${{ env.DEV_SHA }}
            ${{ steps.meta-public.outputs.tags }}
          labels: |
            ${{ steps.meta-public.outputs.labels }}
            org.opencontainers.image.licenses=AGPLv3
>>>>>>> f90841ac

  build_ee:
    runs-on: ubicloud
    if: (github.event_name != 'workflow_dispatch') || (github.event.inputs.ee || github.event.inputs.nsjail)
    steps:
      - uses: actions/checkout@v4
        with:
          ref: ${{ github.ref }}
          fetch-depth: 0

      - name: Read EE repo commit hash
        run: |
          echo "ee_repo_ref=$(cat ./backend/ee-repo-ref.txt)" >> "$GITHUB_ENV"

      - uses: actions/checkout@v4
        with:
          repository: windmill-labs/windmill-ee-private
          path: ./windmill-ee-private
          ref: ${{ env.ee_repo_ref }}
          token: ${{ secrets.WINDMILL_EE_PRIVATE_ACCESS }}
          fetch-depth: 0

      # - name: Set up Docker Buildx
      #   uses: docker/setup-buildx-action@v2
      - uses: depot/setup-action@v1

      - name: Docker meta
        id: meta-ee-public
        uses: docker/metadata-action@v5
        with:
          images: |
            ${{ env.REGISTRY }}/${{ env.IMAGE_NAME }}-ee
          flavor: |
            latest=false
          tags: |
            type=semver,pattern={{version}}
            type=semver,pattern={{major}}.{{minor}}

      - name: Login to registry
        uses: docker/login-action@v3
        with:
          registry: ${{ env.REGISTRY }}
          username: ${{ github.actor }}
          password: ${{ secrets.GITHUB_TOKEN }}

      - name: Substitute EE code
        run: |
          ./backend/substitute_ee_code.sh --copy --dir ./windmill-ee-private

      - name: Build and push publicly ee
        uses: depot/build-push-action@v1
        with:
          context: .
          platforms: linux/amd64,linux/arm64
          push: true
          build-args: |
            features=enterprise,enterprise_saml,stripe,embedding,parquet,prometheus,openidconnect,cloud,jemalloc,tantivy,deno_core,license,http_trigger,zip,oauth2,kafka,sqs_trigger,nats,otel,dind,php,mysql,mssql,bigquery,oracledb,postgres_trigger,websocket,python,smtp,csharp,static_frontend,rust
          tags: |
            ${{ env.REGISTRY }}/${{ env.IMAGE_NAME }}-ee:${{ env.DEV_SHA }}
            ${{ steps.meta-ee-public.outputs.tags }}
          labels: |
            ${{ steps.meta-ee-public.outputs.labels }}
            org.opencontainers.image.licenses=Windmill-Enterprise-License

  # disabled until we make it 100% reliable and add more meaningful tests
  # playwright:
  #   runs-on: [self-hosted, new]
  #   needs: [build]
  #   services:
  #     postgres:
  #       image: postgres
  #       env:
  #         POSTGRES_DB: windmill
  #         POSTGRES_USER: admin
  #         POSTGRES_PASSWORD: changeme
  #       ports:
  #         - 5432:5432
  #       options: >-
  #         --health-cmd pg_isready
  #         --health-interval 10s
  #         --health-timeout 5s
  #         --health-retries 5
  #   steps:
  #     - uses: actions/checkout@v4
  #     - name: "Docker"
  #       run: echo "::set-output name=id::$(docker run --network=host --rm -d -p 8000:8000 --privileged -it -e DATABASE_URL=postgres://admin:changeme@localhost:5432/windmill -e BASE_INTERNAL_URL=http://localhost:8000 ${{ env.REGISTRY }}/${{ env.IMAGE_NAME }}:latest)"
  #       id: docker-container
  #     - uses: actions/setup-node@v3
  #       with:
  #         node-version: 16
  #     - name: "Playwright run"
  #       timeout-minutes: 2
  #       run: cd frontend && npm ci @playwright/test && npx playwright install && export BASE_URL=http://localhost:8000 && npm run test
  #     - name: "Clean up"
  #       run: docker kill ${{ steps.docker-container.outputs.id }}
  #       if: always()

  attach_amd64_binary_to_release:
    needs: [build, build_ee]
    runs-on: ubicloud
    if: ${{ startsWith(github.ref, 'refs/tags/v') }}
    env:
      ARCH: amd64
    steps:
      - uses: actions/checkout@v4
      - run: |
          # pulling docker image with desired arch so that actions-docker-extract doesn't do it
          docker pull --platform "linux/$ARCH" ${{ env.REGISTRY }}/${{ env.IMAGE_NAME }}:${{ env.DEV_SHA }}
          docker pull --platform "linux/$ARCH" ${{ env.REGISTRY }}/${{ env.IMAGE_NAME }}-ee:${{ env.DEV_SHA }}

      - run: |
          # Checks the image is in docker prior to running actions-docker-extract. It fails if not
          # Also useful to visually check that the arch is the right opencontainers
          docker image inspect ${{ env.REGISTRY }}/${{ env.IMAGE_NAME }}:${{ env.DEV_SHA }}
          docker image inspect ${{ env.REGISTRY }}/${{ env.IMAGE_NAME }}-ee:${{ env.DEV_SHA }}

      - uses: shrink/actions-docker-extract@v3
        id: extract
        with:
          image: ${{ env.REGISTRY }}/${{ env.IMAGE_NAME }}:${{ env.DEV_SHA }}
          path: "/usr/src/app/windmill"

      - uses: shrink/actions-docker-extract@v3
        id: extract-ee
        with:
          image: ${{ env.REGISTRY }}/${{ env.IMAGE_NAME }}-ee:${{ env.DEV_SHA }}
          path: "/usr/src/app/windmill"

      - name: Rename binary with corresponding architecture
        run: |
          mv "${{ steps.extract.outputs.destination }}/windmill" "${{ steps.extract.outputs.destination }}/windmill-${ARCH}"
          mv "${{ steps.extract-ee.outputs.destination }}/windmill" "${{ steps.extract-ee.outputs.destination }}/windmill-ee-${ARCH}"

      - name: Attach binary to release
        uses: softprops/action-gh-release@v2
        with:
          files: |
            ${{ steps.extract.outputs.destination }}/*
            ${{ steps.extract-ee.outputs.destination }}/*

  # attach_arm64_binary_to_release:
  #   needs: [build, build_ee]
  #   runs-on: ubicoud
  #   if: ${{ startsWith(github.ref, 'refs/tags/') }}
  #   env:
  #     ARCH: arm64
  #   steps:
  #     - uses: actions/checkout@v4

  #     - run: |
  #         # pulling docker image with desired arch so that actions-docker-extract doesn't do it
  #         docker pull --platform "linux/$ARCH" ${{ env.REGISTRY }}/${{ env.IMAGE_NAME }}:${{ env.DEV_SHA }}
  #         docker pull --platform "linux/$ARCH" ${{ env.REGISTRY }}/${{ env.IMAGE_NAME }}-ee:${{ env.DEV_SHA }}

  #     - run: |
  #         # Checks the image is in docker prior to running actions-docker-extract. It fails if not
  #         # Also useful to visually check that the arch is the right opencontainers
  #         docker image inspect ${{ env.REGISTRY }}/${{ env.IMAGE_NAME }}:${{ env.DEV_SHA }}
  #         docker image inspect ${{ env.REGISTRY }}/${{ env.IMAGE_NAME }}-ee:${{ env.DEV_SHA }}

  #     - uses: shrink/actions-docker-extract@v3
  #       id: extract
  #       with:
  #         image: ${{ env.REGISTRY }}/${{ env.IMAGE_NAME }}:${{ env.DEV_SHA }}
  #         path: "/usr/src/app/windmill"

  #     - uses: shrink/actions-docker-extract@v3
  #       id: extract-ee
  #       with:
  #         image: ${{ env.REGISTRY }}/${{ env.IMAGE_NAME }}-ee:${{ env.DEV_SHA }}
  #         path: "/usr/src/app/windmill"

  #     - name: Rename binary with corresponding architecture
  #       run: |
  #         mv "${{ steps.extract.outputs.destination }}/windmill" "${{ steps.extract.outputs.destination }}/windmill-${ARCH}"
  #         mv "${{ steps.extract-ee.outputs.destination }}/windmill" "${{ steps.extract-ee.outputs.destination }}/windmill-ee-${ARCH}"

  #     - name: Attach binary to release
  #       uses: softprops/action-gh-release@v2
  #       with:
  #         files: |
  #           ${{ steps.extract.outputs.destination }}/*
  #           ${{ steps.extract-ee.outputs.destination }}/*

  run_integration_test:
    runs-on: ubicloud
    needs: [build_ee]
    steps:
      - uses: actions/checkout@v4
        with:
          ref: ${{ github.ref }}
          fetch-depth: 0
      - name: Prepare test run
        if: ${{ ! startsWith(github.ref, 'refs/tags/v') }}
        run: cd integration_tests && ./build.sh
      - name: Test run
        if: ${{ ! startsWith(github.ref, 'refs/tags/v') }}
        timeout-minutes: 15
        env:
          LICENSE_KEY: ${{ secrets.WM_LICENSE_KEY_CI }}
        run: cd integration_tests && ./run.sh
      - name: Archive logs
        uses: actions/upload-artifact@v4
        if: always()
        with:
          name: Windmill Integration Tests Logs
          path: |
            integration_tests/logs

  tag_latest:
    runs-on: ubicloud
    needs: [run_integration_test, build]
    if:
      github.event_name != 'pull_request' && (github.ref == 'refs/heads/main' ||
      startsWith(github.ref, 'refs/tags/v'))  && (github.event_name != 'workflow_dispatch') 
    steps:
      - uses: actions/checkout@v4
        with:
          fetch-depth: 0
      - name: Login to registry
        uses: docker/login-action@v3
        with:
          registry: ${{ env.REGISTRY }}
          username: ${{ github.actor }}
          password: ${{ secrets.GITHUB_TOKEN }}
      - name: Tag main and latest
        run: |
          docker buildx imagetools create ${{ env.REGISTRY }}/${{ env.IMAGE_NAME }}:${{ env.DEV_SHA }} --tag ${{ env.REGISTRY }}/${{ env.IMAGE_NAME }}:latest
          docker buildx imagetools create ${{ env.REGISTRY }}/${{ env.IMAGE_NAME }}:${{ env.DEV_SHA }} --tag ${{ env.REGISTRY }}/${{ env.IMAGE_NAME }}:main

  tag_latest_ee:
    runs-on: ubicloud
    needs: [run_integration_test, build_ee]
    if:
      github.event_name != 'pull_request' && (github.event_name != 'workflow_dispatch') && (github.ref == 'refs/heads/main' ||
      startsWith(github.ref, 'refs/tags/v'))
    steps:
      - uses: actions/checkout@v4
        with:
          fetch-depth: 0
      - name: Login to registry
        uses: docker/login-action@v3
        with:
          registry: ${{ env.REGISTRY }}
          username: ${{ github.actor }}
          password: ${{ secrets.GITHUB_TOKEN }}
      - name: Tag main and latest for ee
        run: |
          docker buildx imagetools create ${{ env.REGISTRY }}/${{ env.IMAGE_NAME }}-ee:${{ env.DEV_SHA }} --tag ${{ env.REGISTRY }}/${{ env.IMAGE_NAME }}-ee:latest
          docker buildx imagetools create ${{ env.REGISTRY }}/${{ env.IMAGE_NAME }}-ee:${{ env.DEV_SHA }} --tag ${{ env.REGISTRY }}/${{ env.IMAGE_NAME }}-ee:main

  verify_ee_image_vulnerabilities:
    runs-on: ubicloud
    needs: [tag_latest_ee]
    if: startsWith(github.ref, 'refs/tags/v') && (github.event_name != 'workflow_dispatch') 
    steps:
      - name: Checkout code
        uses: actions/checkout@v4
      - name: Analyze for critical and high CVEs
        id: docker-scout-cves
        if: ${{ github.event_name != 'pull_request_target' }}
        uses: docker/scout-action@v1
        with:
          command: cves
          only-severities: critical,high
          image: ${{ env.REGISTRY }}/${{ env.IMAGE_NAME }}-ee:main
          sarif-file: sarif.output.json
          summary: true
          dockerhub-user: windmilllabs
          dockerhub-password: ${{ secrets.DOCKER_PAT }}

      - name: Upload SARIF result
        id: upload-sarif
        if: ${{ github.event_name != 'pull_request_target' }}
        uses: github/codeql-action/upload-sarif@v2
        with:
          sarif_file: sarif.output.json

  # docker_scout_ee:
  #   runs-on: ubicloud
  #   needs: [tag_latest_ee]
  #   steps:
  #     - name: Docker Scout
  #       id: docker-scout
  #       uses: docker/scout-action@v1
  #       with:
  #         dockerhub-
  #         command: cves,recommendations,compare
  #         to-latest: true
  #         ignore-base: true
  #         ignore-unchanged: true
  #         only-fixed: true

  build_ee_nsjail:
    needs: [build_ee]
    runs-on: ubicloud
    if:
      (github.event_name != 'pull_request') && ((github.event_name != 'workflow_dispatch') || (github.event.inputs.ee || github.event.inputs.nsjail))

    steps:
      - uses: actions/checkout@v4
        with:
          fetch-depth: 0
          ref: ${{ github.ref }}

      # - name: Set up Docker Buildx
      #   uses: docker/setup-buildx-action@v2

      - uses: depot/setup-action@v1

      - name: Docker meta
        id: meta-ee-public
        uses: docker/metadata-action@v5
        with:
          images: |
            ${{ env.REGISTRY }}/${{ env.IMAGE_NAME }}-ee-nsjail
          flavor: |
            latest=false
          tags: |
            type=semver,pattern={{version}}
            type=semver,pattern={{major}}.{{minor}}
            type=sha,enable=true,priority=100,prefix=,suffix=,format=short
            type=ref,event=branch
            type=ref,event=pr

      - name: Login to registry
        uses: docker/login-action@v3
        with:
          registry: ${{ env.REGISTRY }}
          username: ${{ github.actor }}
          password: ${{ secrets.GITHUB_TOKEN }}

      - name: Update Dockerfile image reference
        run: |
          sed -i 's|FROM ghcr.io/windmill-labs/windmill-ee:dev|FROM ghcr.io/${{ env.IMAGE_NAME }}-ee:${{ env.DEV_SHA }}|' ./docker/DockerfileNsjail
          cat ./docker/DockerfileNsjail | grep "FROM"
        
      - name: Build and push publicly ee
        uses: depot/build-push-action@v1
        with:
          context: .
          platforms: linux/amd64,linux/arm64
          push: true
          file: "./docker/DockerfileNsjail"
          tags: |
            ${{ steps.meta-ee-public.outputs.tags }}
          labels: |
            ${{ steps.meta-ee-public.outputs.labels }}
            org.opencontainers.image.licenses=Windmill-Enterprise-License


  publish_ecr_s3:
    needs: [build_ee_nsjail]
    runs-on: ubicloud-standard-2-arm
    if:
      (github.event_name != 'pull_request') && (github.event_name !=
      'workflow_dispatch')
    env:
      AWS_ACCESS_KEY_ID: ${{ secrets.AWS_ACCESS_KEY_ID }}
      AWS_SECRET_ACCESS_KEY: ${{ secrets.AWS_SECRET_ACCESS_KEY }}
    steps:
      - uses: actions/checkout@v4
        with:
          fetch-depth: 0

      - name: Set up Docker Buildx
        uses: docker/setup-buildx-action@v2

      - name: Login to registry
        uses: docker/login-action@v3
        with:
          registry: ${{ env.REGISTRY }}
          username: ${{ github.actor }}
          password: ${{ secrets.GITHUB_TOKEN }}

      - name: get git hash
        if: github.event_name != 'pull_request'
        id: git_hash
        run: |
          git_hash=$(git rev-parse --short "$GITHUB_SHA")
          echo "GIT_HASH=${git_hash:0:7}" >> "$GITHUB_OUTPUT"

      - uses: shrink/actions-docker-extract@v3
        if: github.event_name != 'pull_request'
        id: extract
        with:
          image: |-
            ${{ env.REGISTRY }}/${{ env.IMAGE_NAME }}-ee-nsjail:${{ steps.git_hash.outputs.GIT_HASH }}
          path: "/static_frontend/."

      - uses: reggionick/s3-deploy@v4
        if: github.event_name != 'pull_request'
        with:
          folder: ${{ steps.extract.outputs.destination }}
          bucket: windmill-frontend
          bucket-region: us-east-1

  build_ee_cuda:
    if: ${{ startsWith(github.ref, 'refs/tags/v') }}
    needs: [build_ee]
    runs-on: ubicloud
    steps:
      - uses: actions/checkout@v4
        with:
          fetch-depth: 0
          ref: ${{ github.ref }}

      # - name: Set up Docker Buildx
      #   uses: docker/setup-buildx-action@v2

      - uses: depot/setup-action@v1

      - name: Docker meta
        id: meta-ee-public
        uses: docker/metadata-action@v5
        with:
          images: |
            ${{ env.REGISTRY }}/${{ env.IMAGE_NAME }}-ee-cuda
          tags: |
            type=semver,pattern={{version}}
            type=semver,pattern={{major}}.{{minor}}

      - name: Login to registry
        uses: docker/login-action@v3
        with:
          registry: ${{ env.REGISTRY }}
          username: ${{ github.actor }}
          password: ${{ secrets.GITHUB_TOKEN }}

      - name: Build and push publicly ee
        uses: depot/build-push-action@v1
        with:
          context: .
          platforms: linux/amd64
          push: true
          file: "./docker/DockerfileCuda"
          tags: |
            ${{ steps.meta-ee-public.outputs.tags }}
          labels: |
            ${{ steps.meta-ee-public.outputs.labels }}
            org.opencontainers.image.licenses=Windmill-Enterprise-License

  build_slim:
    if: ${{ startsWith(github.ref, 'refs/tags/v') }}
    needs: [build]
    runs-on: ubicloud
    steps:
      - uses: actions/checkout@v4
        with:
          fetch-depth: 0

      # - name: Set up Docker Buildx
      #   uses: docker/setup-buildx-action@v2

      - uses: depot/setup-action@v1

      - name: Docker meta
        id: meta-ee-public
        uses: docker/metadata-action@v5
        with:
          images: |
            ${{ env.REGISTRY }}/${{ env.IMAGE_NAME }}-slim
          tags: |
            type=semver,pattern={{version}}
            type=semver,pattern={{major}}.{{minor}}

      - name: Login to registry
        uses: docker/login-action@v3
        with:
          registry: ${{ env.REGISTRY }}
          username: ${{ github.actor }}
          password: ${{ secrets.GITHUB_TOKEN }}

      - name: Build and push publicly ee
        uses: depot/build-push-action@v1
        with:
          context: .
          platforms: linux/amd64
          push: true
          file: "./docker/DockerfileSlim"
          tags: |
            ${{ steps.meta-ee-public.outputs.tags }}
          labels: |
            ${{ steps.meta-ee-public.outputs.labels }}

  build_ee_slim:
    if: ${{ startsWith(github.ref, 'refs/tags/v') }}
    needs: [build_ee]
    runs-on: ubicloud
    steps:
      - uses: actions/checkout@v4
        with:
          fetch-depth: 0

      # - name: Set up Docker Buildx
      #   uses: docker/setup-buildx-action@v2

      - uses: depot/setup-action@v1

      - name: Docker meta
        id: meta-ee-public
        uses: docker/metadata-action@v5
        with:
          images: |
            ${{ env.REGISTRY }}/${{ env.IMAGE_NAME }}-ee-slim
          tags: |
            type=semver,pattern={{version}}
            type=semver,pattern={{major}}.{{minor}}

      - name: Login to registry
        uses: docker/login-action@v3
        with:
          registry: ${{ env.REGISTRY }}
          username: ${{ github.actor }}
          password: ${{ secrets.GITHUB_TOKEN }}

      - name: Build and push publicly ee
        uses: depot/build-push-action@v1
        with:
          context: .
          platforms: linux/amd64
          push: true
          file: "./docker/DockerfileSlimEe"
          tags: |
            ${{ steps.meta-ee-public.outputs.tags }}
          labels: |
            ${{ steps.meta-ee-public.outputs.labels }}
            org.opencontainers.image.licenses=Windmill-Enterprise-License

  build_full:
    if: ${{ startsWith(github.ref, 'refs/tags/v') }}
    needs: [build]
    runs-on: ubicloud
    steps:
      - uses: actions/checkout@v4
        with:
          fetch-depth: 0

      # - name: Set up Docker Buildx
      #   uses: docker/setup-buildx-action@v2

      - uses: depot/setup-action@v1

      - name: Docker meta
        id: meta-public
        uses: docker/metadata-action@v5
        with:
          images: |
            ${{ env.REGISTRY }}/${{ env.IMAGE_NAME }}-full
          tags: |
            type=semver,pattern={{version}}
            type=semver,pattern={{major}}.{{minor}}

      - name: Login to registry
        uses: docker/login-action@v3
        with:
          registry: ${{ env.REGISTRY }}
          username: ${{ github.actor }}
          password: ${{ secrets.GITHUB_TOKEN }}

      - name: Build and push publicly
        uses: depot/build-push-action@v1
        with:
          context: .
          platforms: linux/amd64,linux/arm64
          push: true
          file: "./docker/DockerfileFull"
          tags: |
            ${{ steps.meta-public.outputs.tags }}
          labels: |
            ${{ steps.meta-public.outputs.labels }}

  build_ee_full:
    if: ${{ startsWith(github.ref, 'refs/tags/v') }}
    needs: [build_ee]
    runs-on: ubicloud
    steps:
      - uses: actions/checkout@v4
        with:
          fetch-depth: 0

      # - name: Set up Docker Buildx
      #   uses: docker/setup-buildx-action@v2

      - uses: depot/setup-action@v1

      - name: Docker meta
        id: meta-ee-public
        uses: docker/metadata-action@v5
        with:
          images: |
            ${{ env.REGISTRY }}/${{ env.IMAGE_NAME }}-ee-full
          tags: |
            type=semver,pattern={{version}}
            type=semver,pattern={{major}}.{{minor}}

      - name: Login to registry
        uses: docker/login-action@v3
        with:
          registry: ${{ env.REGISTRY }}
          username: ${{ github.actor }}
          password: ${{ secrets.GITHUB_TOKEN }}

      - name: Build and push publicly ee
        uses: depot/build-push-action@v1
        with:
          context: .
          platforms: linux/amd64,linux/arm64
          push: true
          file: "./docker/DockerfileFullEe"
          tags: |
            ${{ steps.meta-ee-public.outputs.tags }}
          labels: |
            ${{ steps.meta-ee-public.outputs.labels }}
            org.opencontainers.image.licenses=Windmill-Enterprise-License<|MERGE_RESOLUTION|>--- conflicted
+++ resolved
@@ -41,7 +41,6 @@
 
 jobs:
   build:
-<<<<<<< HEAD
     uses: ./.github/workflows/multi-build-arch.yml
     with:
       registry: ghcr.io
@@ -123,71 +122,6 @@
     #       labels: |
     #         ${{ steps.meta-public.outputs.labels }}
     #         org.opencontainers.image.licenses=AGPLv3
-=======
-    runs-on: ubicloud
-    if:
-      (github.event_name != 'workflow_dispatch') || (github.event.inputs &&
-      !github.event.inputs.ee)
-    steps:
-      - uses: actions/checkout@v4
-        with:
-          ref: ${{ github.ref }}
-          fetch-depth: 0
-
-      - name: Read EE repo commit hash
-        run: |
-          echo "ee_repo_ref=$(cat ./backend/ee-repo-ref.txt)" >> "$GITHUB_ENV"
-
-      - uses: actions/checkout@v4
-        with:
-          repository: windmill-labs/windmill-ee-private
-          path: ./windmill-ee-private
-          ref: ${{ env.ee_repo_ref }}
-          token: ${{ secrets.WINDMILL_EE_PRIVATE_ACCESS }}
-          fetch-depth: 0
-
-      # - name: Set up Docker Buildx
-      #   uses: docker/setup-buildx-action@v2
-      - uses: depot/setup-action@v1
-
-      - name: Login to registry
-        uses: docker/login-action@v3
-        with:
-          registry: ${{ env.REGISTRY }}
-          username: ${{ github.actor }}
-          password: ${{ secrets.GITHUB_TOKEN }}
-
-      - name: Substitute EE code (EE logic is behind feature flag)
-        run: |
-          ./backend/substitute_ee_code.sh --copy --dir ./windmill-ee-private
-
-      - name: Docker meta
-        id: meta-public
-        uses: docker/metadata-action@v5
-        with:
-          images: |
-            ${{ env.REGISTRY }}/${{ env.IMAGE_NAME }}
-          flavor: |
-            latest=false
-          tags: |
-            type=semver,pattern={{version}}
-            type=semver,pattern={{major}}.{{minor}}
-
-      - name: Build and push publicly
-        uses: depot/build-push-action@v1
-        with:
-          context: .
-          platforms: linux/amd64,linux/arm64
-          push: true
-          build-args: |
-            features=embedding,parquet,openidconnect,jemalloc,deno_core,license,http_trigger,zip,oauth2,dind,php,mysql,mssql,bigquery,oracledb,postgres_trigger,websocket,python,smtp,csharp,static_frontend,rust
-          tags: |
-            ${{ env.REGISTRY }}/${{ env.IMAGE_NAME }}:${{ env.DEV_SHA }}
-            ${{ steps.meta-public.outputs.tags }}
-          labels: |
-            ${{ steps.meta-public.outputs.labels }}
-            org.opencontainers.image.licenses=AGPLv3
->>>>>>> f90841ac
 
   build_ee:
     runs-on: ubicloud
