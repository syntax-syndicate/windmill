--- conflicted
+++ resolved
@@ -6,32 +6,14 @@
  * LICENSE-AGPL for a copy of the license.
  */
 
-use axum::{
-    extract::{Extension, Path, Query},
-    routing::{delete, get, head, post},
-    Json, Router,
-};
 #[cfg(feature = "http_trigger")]
 use http::HeaderMap;
-use hyper::StatusCode;
 #[cfg(feature = "http_trigger")]
 use serde::de::DeserializeOwned;
-use serde::{Deserialize, Serialize};
-use serde_json::value::RawValue;
-use sqlx::types::Json as SqlxJson;
 #[cfg(feature = "http_trigger")]
 use std::collections::HashMap;
-use std::fmt;
 #[cfg(feature = "http_trigger")]
 use windmill_common::error::Error;
-use windmill_common::{
-    db::UserDB,
-    error::{JsonResult, Result},
-    utils::{not_found_if_none, paginate, Pagination, StripPath},
-    worker::{to_raw_value, CLOUD_HOSTED},
-};
-use windmill_queue::{PushArgs, PushArgsOwned};
-
 #[cfg(feature = "http_trigger")]
 use crate::http_triggers::{build_http_trigger_extra, HttpMethod};
 #[cfg(all(feature = "enterprise", feature = "kafka"))]
@@ -48,6 +30,23 @@
 #[cfg(feature = "postgres_trigger")]
 use pg_escape::quote_literal;
 
+use axum::{
+    extract::{Extension, Path, Query},
+    routing::{delete, get, head, post},
+    Json, Router,
+};
+use hyper::StatusCode;
+use std::fmt;
+use serde::{Deserialize, Serialize};
+use serde_json::value::RawValue;
+use sqlx::types::Json as SqlxJson;
+use windmill_common::{
+    db::UserDB,
+    error::{JsonResult, Result},
+    utils::{not_found_if_none, paginate, Pagination, StripPath},
+    worker::{to_raw_value, CLOUD_HOSTED},
+};
+use windmill_queue::{PushArgs, PushArgsOwned};
 use crate::{
     args::WebhookArgs,
     db::{ApiAuthed, DB},
@@ -98,11 +97,8 @@
     Kafka,
     Email,
     Nats,
-<<<<<<< HEAD
-    Mqtt
-=======
-    Postgres,
->>>>>>> bf206515
+    Mqtt,
+    Postgres
 }
 
 impl fmt::Display for TriggerKind {
@@ -114,11 +110,8 @@
             TriggerKind::Kafka => "kafka",
             TriggerKind::Email => "email",
             TriggerKind::Nats => "nats",
-<<<<<<< HEAD
-            TriggerKind::Mqtt => "mqtt"
-=======
+            TriggerKind::Mqtt => "mqtt",
             TriggerKind::Postgres => "postgres",
->>>>>>> bf206515
         };
         write!(f, "{}", s)
     }
@@ -153,11 +146,11 @@
     pub use_jetstream: bool,
 }
 
-<<<<<<< HEAD
 #[cfg(feature = "mqtt_trigger")]
 #[derive(Debug, Serialize, Deserialize)]
-pub struct MqttTriggerConfig;
-=======
+pub struct MqttTriggerConfig {
+    topics: Vec<String>
+}
 #[cfg(feature = "postgres_trigger")]
 #[derive(Serialize, Deserialize, Debug)]
 pub struct PostgresTriggerConfig {
@@ -166,7 +159,6 @@
     pub replication_slot_name: Option<String>,
     pub publication: PublicationData,
 }
->>>>>>> bf206515
 
 #[cfg(feature = "websocket")]
 #[derive(Serialize, Deserialize, Debug)]
@@ -181,11 +173,8 @@
 enum TriggerConfig {
     #[cfg(feature = "http_trigger")]
     Http(HttpTriggerConfig),
-<<<<<<< HEAD
-=======
     #[cfg(feature = "postgres_trigger")]
     Postgres(PostgresTriggerConfig),
->>>>>>> bf206515
     #[cfg(feature = "websocket")]
     Websocket(WebsocketTriggerConfig),
     #[cfg(all(feature = "enterprise", feature = "kafka"))]
