--- conflicted
+++ resolved
@@ -2611,11 +2611,9 @@
                     type: boolean
                   postgres_used:
                     type: boolean
-<<<<<<< HEAD
                   mqtt_used:
-=======
+                    type: boolean
                   sqs_used:
->>>>>>> 4ad654fc
                     type: boolean
                 required:
                   - http_routes_used
@@ -2623,11 +2621,8 @@
                   - kafka_used
                   - nats_used
                   - postgres_used
-<<<<<<< HEAD
                   - mqtt_used
-=======
                   - sqs_used
->>>>>>> 4ad654fc
   /w/{workspace}/users/list:
     get:
       summary: list users
@@ -8575,18 +8570,6 @@
               schema:
                 type: string
 
-<<<<<<< HEAD
-  /w/{workspace}/mqtt_triggers/create:
-    post:
-      summary: create mqtt trigger
-      operationId: createMqttTrigger
-      tags:
-        - mqtt_trigger
-      parameters:
-        - $ref: "#/components/parameters/WorkspaceId"
-      requestBody:
-        description: new mqtt trigger
-=======
   /w/{workspace}/sqs_triggers/create:
     post:
       summary: create sqs trigger
@@ -8597,42 +8580,25 @@
         - $ref: "#/components/parameters/WorkspaceId"
       requestBody:
         description: new sqs trigger
->>>>>>> 4ad654fc
-        required: true
-        content:
-          application/json:
-            schema:
-<<<<<<< HEAD
-              $ref: "#/components/schemas/NewMqttTrigger"
-      responses:
-        "201":
-          description: mqtt trigger created
-=======
+        required: true
+        content:
+          application/json:
+            schema:
               $ref: "#/components/schemas/NewSqsTrigger"
       responses:
         "201":
           description: sqs trigger created
->>>>>>> 4ad654fc
-          content:
-            text/plain:
-              schema:
-                type: string
-
-<<<<<<< HEAD
-  /w/{workspace}/mqtt_triggers/update/{path}:
-    post:
-      summary: update mqtt trigger
-      operationId: updateMqttTrigger
-      tags:
-        - mqtt_trigger
-=======
+          content:
+            text/plain:
+              schema:
+                type: string
+
   /w/{workspace}/sqs_triggers/update/{path}:
     post:
       summary: update sqs trigger
       operationId: updateSqsTrigger
       tags:
         - sqs_trigger
->>>>>>> 4ad654fc
       parameters:
         - $ref: "#/components/parameters/WorkspaceId"
         - $ref: "#/components/parameters/Path"
@@ -8642,86 +8608,43 @@
         content:
           application/json:
             schema:
-<<<<<<< HEAD
-              $ref: "#/components/schemas/EditMqttTrigger"
-      responses:
-        "200":
-          description: mqtt trigger updated
-=======
               $ref: "#/components/schemas/EditSqsTrigger"
       responses:
         "200":
           description: sqs trigger updated
->>>>>>> 4ad654fc
-          content:
-            text/plain:
-              schema:
-                type: string
-
-<<<<<<< HEAD
-  /w/{workspace}/mqtt_triggers/delete/{path}:
-    delete:
-      summary: delete mqtt trigger
-      operationId: deleteMqttTrigger
-      tags:
-        - mqtt_trigger
-=======
+          content:
+            text/plain:
+              schema:
+                type: string
+
   /w/{workspace}/sqs_triggers/delete/{path}:
     delete:
       summary: delete sqs trigger
       operationId: deleteSqsTrigger
       tags:
         - sqs_trigger
->>>>>>> 4ad654fc
       parameters:
         - $ref: "#/components/parameters/WorkspaceId"
         - $ref: "#/components/parameters/Path"
       responses:
         "200":
-<<<<<<< HEAD
-          description: mqtt trigger deleted
-=======
           description: sqs trigger deleted
->>>>>>> 4ad654fc
-          content:
-            text/plain:
-              schema:
-                type: string
-
-<<<<<<< HEAD
-  /w/{workspace}/mqtt_triggers/get/{path}:
-    get:
-      summary: get mqtt trigger
-      operationId: getMqttTrigger
-      tags:
-        - mqtt_trigger
-=======
+          content:
+            text/plain:
+              schema:
+                type: string
+
   /w/{workspace}/sqs_triggers/get/{path}:
     get:
       summary: get sqs trigger
       operationId: getSqsTrigger
       tags:
         - sqs_trigger
->>>>>>> 4ad654fc
       parameters:
         - $ref: "#/components/parameters/WorkspaceId"
         - $ref: "#/components/parameters/Path"
       responses:
         "200":
-<<<<<<< HEAD
-          description: mqtt trigger deleted
-          content:
-            application/json:
-              schema:
-                $ref: "#/components/schemas/MqttTrigger"
-
-  /w/{workspace}/mqtt_triggers/list:
-    get:
-      summary: list mqtt triggers
-      operationId: listMqttTriggers
-      tags:
-        - mqtt_trigger
-=======
           description: sqs trigger deleted
           content:
             application/json:
@@ -8734,7 +8657,6 @@
       operationId: listSqsTriggers
       tags:
         - sqs_trigger
->>>>>>> 4ad654fc
       parameters:
         - $ref: "#/components/parameters/WorkspaceId"
           required: true
@@ -8755,26 +8677,12 @@
             type: string
       responses:
         "200":
-<<<<<<< HEAD
-          description: mqtt trigger list
-=======
           description: sqs trigger list
->>>>>>> 4ad654fc
           content:
             application/json:
               schema:
                 type: array
                 items:
-<<<<<<< HEAD
-                  $ref: "#/components/schemas/MqttTrigger"
-
-  /w/{workspace}/mqtt_triggers/exists/{path}:
-    get:
-      summary: does mqtt trigger exists
-      operationId: existsMqttTrigger
-      tags:
-        - mqtt_trigger
-=======
                   $ref: "#/components/schemas/SqsTrigger"
 
   /w/{workspace}/sqs_triggers/exists/{path}:
@@ -8783,46 +8691,28 @@
       operationId: existsSqsTrigger
       tags:
         - sqs_trigger
->>>>>>> 4ad654fc
       parameters:
         - $ref: "#/components/parameters/WorkspaceId"
         - $ref: "#/components/parameters/Path"
       responses:
         "200":
-<<<<<<< HEAD
-          description: mqtt trigger exists
-=======
           description: sqs trigger exists
->>>>>>> 4ad654fc
           content:
             application/json:
               schema:
                 type: boolean
 
-<<<<<<< HEAD
-  /w/{workspace}/mqtt_triggers/setenabled/{path}:
-    post:
-      summary: set enabled mqtt trigger
-      operationId: setMqttTriggerEnabled
-      tags:
-        - mqtt_trigger
-=======
   /w/{workspace}/sqs_triggers/setenabled/{path}:
     post:
       summary: set enabled sqs trigger
       operationId: setSqsTriggerEnabled
       tags:
         - sqs_trigger
->>>>>>> 4ad654fc
       parameters:
         - $ref: "#/components/parameters/WorkspaceId"
         - $ref: "#/components/parameters/Path"
       requestBody:
-<<<<<<< HEAD
-        description: updated mqtt trigger enable
-=======
         description: updated sqs trigger enable
->>>>>>> 4ad654fc
         required: true
         content:
           application/json:
@@ -8835,28 +8725,12 @@
                 - enabled
       responses:
         "200":
-<<<<<<< HEAD
-          description: mqtt trigger enabled set
-=======
           description: sqs trigger enabled set
->>>>>>> 4ad654fc
-          content:
-            text/plain:
-              schema:
-                type: string
-
-<<<<<<< HEAD
-  /w/{workspace}/mqtt_triggers/test:
-    post:
-      summary: test mqtt connection
-      operationId: testMqttConnection
-      tags:
-        - mqtt_trigger
-      parameters:
-        - $ref: "#/components/parameters/WorkspaceId"
-      requestBody:
-        description: test mqtt connection
-=======
+          content:
+            text/plain:
+              schema:
+                type: string
+
   /w/{workspace}/sqs_triggers/test:
     post:
       summary: test sqs connection
@@ -8867,7 +8741,6 @@
         - $ref: "#/components/parameters/WorkspaceId"
       requestBody:
         description: test sqs connection
->>>>>>> 4ad654fc
         required: true
         content:
           application/json:
@@ -8880,11 +8753,196 @@
                 - connection
       responses:
         "200":
-<<<<<<< HEAD
+          description: successfuly connected to sqs
+          content:
+            text/plain:
+              schema:
+                type: string
+
+  /w/{workspace}/mqtt_triggers/create:
+    post:
+      summary: create mqtt trigger
+      operationId: createMqttTrigger
+      tags:
+        - mqtt_trigger
+      parameters:
+        - $ref: "#/components/parameters/WorkspaceId"
+      requestBody:
+        description: new mqtt trigger
+        required: true
+        content:
+          application/json:
+            schema:
+              $ref: "#/components/schemas/NewMqttTrigger"
+      responses:
+        "201":
+          description: mqtt trigger created
+          content:
+            text/plain:
+              schema:
+                type: string
+
+  /w/{workspace}/mqtt_triggers/update/{path}:
+    post:
+      summary: update mqtt trigger
+      operationId: updateMqttTrigger
+      tags:
+        - mqtt_trigger
+      parameters:
+        - $ref: "#/components/parameters/WorkspaceId"
+        - $ref: "#/components/parameters/Path"
+      requestBody:
+        description: updated trigger
+        required: true
+        content:
+          application/json:
+            schema:
+              $ref: "#/components/schemas/EditMqttTrigger"
+      responses:
+        "200":
+          description: mqtt trigger updated
+          content:
+            text/plain:
+              schema:
+                type: string
+
+  /w/{workspace}/mqtt_triggers/delete/{path}:
+    delete:
+      summary: delete mqtt trigger
+      operationId: deleteMqttTrigger
+      tags:
+        - mqtt_trigger
+      parameters:
+        - $ref: "#/components/parameters/WorkspaceId"
+        - $ref: "#/components/parameters/Path"
+      responses:
+        "200":
+          description: mqtt trigger deleted
+          content:
+            text/plain:
+              schema:
+                type: string
+
+  /w/{workspace}/mqtt_triggers/get/{path}:
+    get:
+      summary: get mqtt trigger
+      operationId: getMqttTrigger
+      tags:
+        - mqtt_trigger
+      parameters:
+        - $ref: "#/components/parameters/WorkspaceId"
+        - $ref: "#/components/parameters/Path"
+      responses:
+        "200":
+          description: mqtt trigger deleted
+          content:
+            application/json:
+              schema:
+                $ref: "#/components/schemas/MqttTrigger"
+
+  /w/{workspace}/mqtt_triggers/list:
+    get:
+      summary: list mqtt triggers
+      operationId: listMqttTriggers
+      tags:
+        - mqtt_trigger
+      parameters:
+        - $ref: "#/components/parameters/WorkspaceId"
+          required: true
+        - $ref: "#/components/parameters/Page"
+        - $ref: "#/components/parameters/PerPage"
+        - name: path
+          description: filter by path
+          in: query
+          schema:
+            type: string
+        - name: is_flow
+          in: query
+          schema:
+            type: boolean
+        - name: path_start
+          in: query
+          schema:
+            type: string
+      responses:
+        "200":
+          description: mqtt trigger list
+          content:
+            application/json:
+              schema:
+                type: array
+                items:
+                  $ref: "#/components/schemas/MqttTrigger"
+
+  /w/{workspace}/mqtt_triggers/exists/{path}:
+    get:
+      summary: does mqtt trigger exists
+      operationId: existsMqttTrigger
+      tags:
+        - mqtt_trigger
+      parameters:
+        - $ref: "#/components/parameters/WorkspaceId"
+        - $ref: "#/components/parameters/Path"
+      responses:
+        "200":
+          description: mqtt trigger exists
+          content:
+            application/json:
+              schema:
+                type: boolean
+
+  /w/{workspace}/mqtt_triggers/setenabled/{path}:
+    post:
+      summary: set enabled mqtt trigger
+      operationId: setMqttTriggerEnabled
+      tags:
+        - mqtt_trigger
+      parameters:
+        - $ref: "#/components/parameters/WorkspaceId"
+        - $ref: "#/components/parameters/Path"
+      requestBody:
+        description: updated mqtt trigger enable
+        required: true
+        content:
+          application/json:
+            schema:
+              type: object
+              properties:
+                enabled:
+                  type: boolean
+              required:
+                - enabled
+      responses:
+        "200":
+          description: mqtt trigger enabled set
+          content:
+            text/plain:
+              schema:
+                type: string
+
+  /w/{workspace}/mqtt_triggers/test:
+    post:
+      summary: test mqtt connection
+      operationId: testMqttConnection
+      tags:
+        - mqtt_trigger
+      parameters:
+        - $ref: "#/components/parameters/WorkspaceId"
+      requestBody:
+        description: test mqtt connection
+        required: true
+        content:
+          application/json:
+            schema:
+              type: object
+              properties:
+                connection:
+                  type: object
+              required:
+                - connection
+      responses:
+        "200":
           description: successfuly connected to mqtt
-=======
-          description: successfuly connected to sqs
->>>>>>> 4ad654fc
           content:
             text/plain:
               schema:
@@ -10178,11 +10236,8 @@
                 kafka_trigger,
                 nats_trigger,
                 postgres_trigger,
-<<<<<<< HEAD
-                mqtt_trigger
-=======
+                mqtt_trigger,
                 sqs_trigger
->>>>>>> 4ad654fc
               ]
       responses:
         "200":
@@ -10224,11 +10279,8 @@
                 kafka_trigger,
                 nats_trigger,
                 postgres_trigger,
-<<<<<<< HEAD
-                mqtt_trigger
-=======
+                mqtt_trigger,
                 sqs_trigger
->>>>>>> 4ad654fc
               ]
       requestBody:
         description: acl to add
@@ -10281,11 +10333,8 @@
                 kafka_trigger,
                 nats_trigger,
                 postgres_trigger,
-<<<<<<< HEAD
-                mqtt_trigger
-=======
+                mqtt_trigger,
                 sqs_trigger
->>>>>>> 4ad654fc
               ]
       requestBody:
         description: acl to add
@@ -13694,11 +13743,9 @@
           type: number
         nats_count:
           type: number
-<<<<<<< HEAD
         mqtt_count:
-=======
+          type: number
         sqs_count:
->>>>>>> 4ad654fc
           type: number
 
     WebsocketTrigger:
@@ -13847,7 +13894,34 @@
                 - is_flow
           required:
             - runnable_result
-<<<<<<< HEAD
+
+        SqsTrigger:
+      allOf:
+        - $ref: "#/components/schemas/TriggerExtraProperty"
+      type: object
+      properties:
+        queue_url:
+          type: string
+        aws_resource_path:
+          type: string
+        message_attributes:
+          type: array
+          items:
+            type: string
+        server_id:
+          type: string
+        last_server_ping:
+          type: string
+          format: date-time
+        error:
+          type: string
+        enabled:
+          type: boolean
+
+      required:
+        - queue_url
+        - aws_resource_path
+        - enabled
 
     QoS:
       type: number
@@ -13910,15 +13984,10 @@
       enum: ["v3", "v5"]
 
     MqttTrigger:
-=======
-    
-    SqsTrigger:
->>>>>>> 4ad654fc
       allOf:
         - $ref: "#/components/schemas/TriggerExtraProperty"
       type: object
       properties:
-<<<<<<< HEAD
         mqtt_resource_path:
           type: string
         subscribe_topics:
@@ -13933,16 +14002,6 @@
           type: string
         client_version:
           $ref: "#/components/schemas/MqttClientVersion"
-=======
-        queue_url:
-          type: string
-        aws_resource_path:
-          type: string
-        message_attributes:
-          type: array
-          items:
-            type: string
->>>>>>> 4ad654fc
         server_id:
           type: string
         last_server_ping:
@@ -13954,7 +14013,6 @@
           type: boolean
 
       required:
-<<<<<<< HEAD
         - enabled
         - subscribe_topics
         - mqtt_resource_path
@@ -13976,23 +14034,6 @@
           $ref: "#/components/schemas/MqttV5Config"
         client_version:
           $ref: "#/components/schemas/MqttClientVersion"
-=======
-        - queue_url
-        - aws_resource_path
-        - enabled
-
-    NewSqsTrigger:
-      type: object
-      properties:
-        queue_url:
-          type: string
-        aws_resource_path:
-          type: string
-        message_attributes:
-          type: array
-          items:
-            type: string
->>>>>>> 4ad654fc
         path:
           type: string
         script_path:
@@ -14002,7 +14043,6 @@
         enabled:
           type: boolean
       required:
-<<<<<<< HEAD
         - path
         - script_path
         - is_flow
@@ -14026,7 +14066,42 @@
           $ref: "#/components/schemas/MqttV5Config"
         client_version:
           $ref: "#/components/schemas/MqttClientVersion"
-=======
+        path:
+          type: string
+        script_path:
+          type: string
+        is_flow:
+          type: boolean
+        enabled:
+          type: boolean
+      required:
+        - path
+        - script_path
+        - is_flow
+        - enabled
+        - subscribe_topics  
+        - mqtt_resource_path
+    
+    NewSqsTrigger:
+      type: object
+      properties:
+        queue_url:
+          type: string
+        aws_resource_path:
+          type: string
+        message_attributes:
+          type: array
+          items:
+            type: string
+        path:
+          type: string
+        script_path:
+          type: string
+        is_flow:
+          type: boolean
+        enabled:
+          type: boolean
+      required:
         - queue_url
         - aws_resource_path        
         - path
@@ -14044,7 +14119,6 @@
           type: array
           items:
             type: string
->>>>>>> 4ad654fc
         path:
           type: string
         script_path:
@@ -14054,21 +14128,13 @@
         enabled:
           type: boolean
       required:
-<<<<<<< HEAD
-=======
         - queue_url
         - aws_resource_path      
->>>>>>> 4ad654fc
         - path
         - script_path
         - is_flow
         - enabled
-<<<<<<< HEAD
-        - subscribe_topics  
-        - mqtt_resource_path
-=======
-
->>>>>>> 4ad654fc
+
 
     Slot:
       type: object
@@ -15359,11 +15425,7 @@
 
     CaptureTriggerKind:
       type: string
-<<<<<<< HEAD
-      enum: [webhook, http, websocket, kafka, email, nats, postgres, mqtt]
-=======
-      enum: [webhook, http, websocket, kafka, email, nats, postgres, sqs]
->>>>>>> 4ad654fc
+      enum: [webhook, http, websocket, kafka, email, nats, postgres, sqs, mqtt]
 
     Capture:
       type: object
