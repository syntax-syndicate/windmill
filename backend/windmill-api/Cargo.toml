[package]
name = "windmill-api"
version.workspace = true
authors.workspace = true
edition.workspace = true

[lib]
name = "windmill_api"
path = "src/lib.rs"

[features]
default = []
enterprise = ["windmill-queue/enterprise", "windmill-audit/enterprise", "windmill-git-sync/enterprise", "windmill-common/enterprise"]
stripe = ["dep:async-stripe"]
enterprise_saml = ["dep:samael"]
benchmark = []
embedding = ["dep:tinyvector", "dep:hf-hub", "dep:tokenizers", "dep:candle-core", "dep:candle-transformers", "dep:candle-nn"]
parquet = ["dep:datafusion", "dep:object_store", "dep:url", "windmill-common/parquet"]
prometheus = ["windmill-common/prometheus", "windmill-queue/prometheus", "dep:prometheus"]
openidconnect = ["dep:openidconnect"]
tantivy = ["dep:windmill-indexer"]
kafka = ["dep:rdkafka"]
nats = ["dep:async-nats", "dep:nkeys"]
websocket = ["dep:tokio-tungstenite"]
smtp = ["dep:mail-parser", "dep:openssl", "windmill-common/smtp"]
license = ["dep:rsa"]
zip = ["dep:async_zip"]
oauth2 = ["dep:async-oauth2"]
http_trigger = ["dep:matchit"]
static_frontend = ["dep:rust-embed"]
postgres_trigger = ["dep:rust-postgres", "dep:pg_escape", "dep:byteorder", "dep:thiserror", "dep:rust_decimal", "dep:rust-postgres-native-tls"]
<<<<<<< HEAD
mqtt_trigger = ["dep:thiserror", "dep:rumqttc", "dep:serde_repr"]

=======
sqs_trigger = ["dep:aws-sdk-sqs", "dep:thiserror", "dep:aws-config"]
>>>>>>> 4ad654fc

[dependencies]
windmill-queue.workspace = true
windmill-common = { workspace = true, default-features = false }
windmill-audit.workspace = true
windmill-parser.workspace = true
windmill-parser-ts.workspace = true
windmill-parser-py.workspace = true
windmill-git-sync.workspace = true
windmill-indexer = { workspace = true, optional = true }
tokio.workspace = true
anyhow.workspace = true
argon2.workspace = true
axum.workspace = true
futures.workspace = true
git-version.workspace = true
tower.workspace = true
tower-cookies.workspace = true
tower-http.workspace = true
hyper.workspace = true
itertools.workspace = true
reqwest.workspace = true
serde.workspace = true
sqlx.workspace = true
async-oauth2 = { workspace = true, optional = true }
tracing.workspace = true
sql-builder.workspace = true
serde_json.workspace = true
chrono.workspace = true
chrono-tz.workspace = true
hex.workspace = true
base64.workspace = true
base32.workspace = true
serde_urlencoded.workspace = true
cron.workspace = true
mime_guess.workspace = true
rust-embed = { workspace = true, optional = true }
tracing-subscriber.workspace = true
quick_cache.workspace = true
rand.workspace = true
time.workspace = true
native-tls.workspace = true
tokio-native-tls.workspace = true
openssl = { workspace = true, optional = true }
mail-parser = { workspace = true, features = ["serde_support"], optional = true }
magic-crypt.workspace = true
tempfile.workspace = true
tokio-util.workspace = true
tokio-tar.workspace = true
hmac.workspace = true
cookie.workspace = true
sha2.workspace = true
urlencoding.workspace = true
async-stripe = { workspace = true, optional = true }
lazy_static.workspace = true
prometheus = { workspace = true, optional = true }
async_zip = { workspace = true, optional = true }
regex.workspace = true
bytes.workspace = true
samael = { workspace = true, optional = true }
async-recursion.workspace = true
rsa = { workspace = true, optional = true}
uuid.workspace = true
tinyvector = { workspace = true, optional = true}
hf-hub  = { workspace = true, optional = true}
tokenizers = { workspace = true, optional = true}
candle-core = { workspace = true, optional = true}
candle-transformers = { workspace = true, optional = true}
candle-nn = { workspace = true, optional = true}
datafusion = { workspace = true, optional = true}
object_store = { workspace = true, optional = true}
openidconnect = { workspace = true, optional = true}
url = { workspace = true, optional = true}
jsonwebtoken = { workspace = true }
matchit = { workspace = true, optional = true }
tokio-tungstenite = { workspace = true, optional = true}
rdkafka = { workspace = true, optional = true }
async-nats = { workspace = true, optional = true }
nkeys = { workspace = true, optional = true }
const_format.workspace = true
pin-project.workspace = true
http.workspace = true
async-stream.workspace = true
ulid.workspace = true
rust-postgres = { workspace = true, optional = true }
pg_escape = { workspace = true, optional = true }
byteorder = { workspace = true, optional = true }
thiserror = { workspace = true, optional = true }
rust_decimal = { workspace = true, optional = true }
rust-postgres-native-tls = { workspace = true, optional = true}
<<<<<<< HEAD
rumqttc = { workspace = true, optional = true }
serde_repr = { workspace = true, optional = true }
=======
aws-sdk-sqs = { workspace = true, optional = true } 
aws-config = { workspace = true, optional = true}
>>>>>>> 4ad654fc
<|MERGE_RESOLUTION|>--- conflicted
+++ resolved
@@ -29,12 +29,8 @@
 http_trigger = ["dep:matchit"]
 static_frontend = ["dep:rust-embed"]
 postgres_trigger = ["dep:rust-postgres", "dep:pg_escape", "dep:byteorder", "dep:thiserror", "dep:rust_decimal", "dep:rust-postgres-native-tls"]
-<<<<<<< HEAD
 mqtt_trigger = ["dep:thiserror", "dep:rumqttc", "dep:serde_repr"]
-
-=======
 sqs_trigger = ["dep:aws-sdk-sqs", "dep:thiserror", "dep:aws-config"]
->>>>>>> 4ad654fc
 
 [dependencies]
 windmill-queue.workspace = true
@@ -125,10 +121,7 @@
 thiserror = { workspace = true, optional = true }
 rust_decimal = { workspace = true, optional = true }
 rust-postgres-native-tls = { workspace = true, optional = true}
-<<<<<<< HEAD
 rumqttc = { workspace = true, optional = true }
 serde_repr = { workspace = true, optional = true }
-=======
 aws-sdk-sqs = { workspace = true, optional = true } 
-aws-config = { workspace = true, optional = true}
->>>>>>> 4ad654fc
+aws-config = { workspace = true, optional = true}